--- conflicted
+++ resolved
@@ -100,15 +100,11 @@
   void set_history_size_and_duration(uint32_t new_size, uint32_t new_duration) {
     history.set_size_and_duration(new_size, new_duration);
   }
-<<<<<<< HEAD
   void set_tracking(bool enable) {
     RWLock::WLocker l(lock);
     tracking_enabled = enable;
   }
-  void dump_ops_in_flight(Formatter *f);
-=======
   void dump_ops_in_flight(Formatter *f, bool print_only_blocked=false);
->>>>>>> 2a5d3849
   void dump_historic_ops(Formatter *f);
   void register_inflight_op(xlist<TrackedOp*>::item *i);
   void unregister_inflight_op(TrackedOp *i);
