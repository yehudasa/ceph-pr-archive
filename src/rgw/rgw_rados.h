// -*- mode:C++; tab-width:8; c-basic-offset:2; indent-tabs-mode:t -*-
// vim: ts=8 sw=2 smarttab

#ifndef CEPH_RGWRADOS_H
#define CEPH_RGWRADOS_H

#include <functional>

#include "include/rados/librados.hpp"
#include "include/Context.h"
#include "common/RefCountedObj.h"
#include "common/RWLock.h"
#include "common/ceph_time.h"
#include "common/lru_map.h"
#include "rgw_common.h"
#include "cls/rgw/cls_rgw_types.h"
#include "cls/version/cls_version_types.h"
#include "cls/log/cls_log_types.h"
#include "cls/statelog/cls_statelog_types.h"
#include "cls/timeindex/cls_timeindex_types.h"
#include "rgw_log.h"
#include "rgw_metadata.h"
#include "rgw_meta_sync_status.h"
#include "rgw_period_puller.h"
#include "rgw_sync_module.h"

class RGWWatcher;
class SafeTimer;
class ACLOwner;
class RGWGC;
class RGWMetaNotifier;
class RGWDataNotifier;
class RGWLC;
class RGWObjectExpirer;
class RGWMetaSyncProcessorThread;
class RGWDataSyncProcessorThread;
class RGWSyncLogTrimThread;
class RGWSyncTraceManager;
class RGWRESTConn;
struct RGWZoneGroup;
struct RGWZoneParams;
class RGWReshard;
class RGWReshardWait;

/* flags for put_obj_meta() */
#define PUT_OBJ_CREATE      0x01
#define PUT_OBJ_EXCL        0x02
#define PUT_OBJ_CREATE_EXCL (PUT_OBJ_CREATE | PUT_OBJ_EXCL)

#define RGW_OBJ_NS_MULTIPART "multipart"
#define RGW_OBJ_NS_SHADOW    "shadow"

#define RGW_BUCKET_INSTANCE_MD_PREFIX ".bucket.meta."

#define RGW_NO_SHARD -1

#define RGW_SHARDS_PRIME_0 7877
#define RGW_SHARDS_PRIME_1 65521

static inline int rgw_shards_mod(unsigned hval, int max_shards)
{
  if (max_shards <= RGW_SHARDS_PRIME_0) {
    return hval % RGW_SHARDS_PRIME_0 % max_shards;
  }
  return hval % RGW_SHARDS_PRIME_1 % max_shards;
}

static inline int rgw_shards_hash(const string& key, int max_shards)
{
  return rgw_shards_mod(ceph_str_hash_linux(key.c_str(), key.size()), max_shards);
}

static inline int rgw_shards_max()
{
  return RGW_SHARDS_PRIME_1;
}

static inline void prepend_bucket_marker(const rgw_bucket& bucket, const string& orig_oid, string& oid)
{
  if (bucket.marker.empty() || orig_oid.empty()) {
    oid = orig_oid;
  } else {
    oid = bucket.marker;
    oid.append("_");
    oid.append(orig_oid);
  }
}

static inline void get_obj_bucket_and_oid_loc(const rgw_obj& obj, string& oid, string& locator)
{
  const rgw_bucket& bucket = obj.bucket;
  prepend_bucket_marker(bucket, obj.get_oid(), oid);
  const string& loc = obj.key.get_loc();
  if (!loc.empty()) {
    prepend_bucket_marker(bucket, loc, locator);
  } else {
    locator.clear();
  }
}

int rgw_init_ioctx(librados::Rados *rados, const rgw_pool& pool, librados::IoCtx& ioctx, bool create = false);

int rgw_policy_from_attrset(CephContext *cct, map<string, bufferlist>& attrset, RGWAccessControlPolicy *policy);

static inline bool rgw_raw_obj_to_obj(const rgw_bucket& bucket, const rgw_raw_obj& raw_obj, rgw_obj *obj)
{
  ssize_t pos = raw_obj.oid.find('_');
  if (pos < 0) {
    return false;
  }

  if (!rgw_obj_key::parse_raw_oid(raw_obj.oid.substr(pos + 1), &obj->key)) {
    return false;
  }
  obj->bucket = bucket;

  return true;
}

struct rgw_bucket_placement {
  string placement_rule;
  rgw_bucket bucket;

  void dump(Formatter *f) const;
};

class rgw_obj_select {
  string placement_rule;
  rgw_obj obj;
  rgw_raw_obj raw_obj;
  bool is_raw;

public:
  rgw_obj_select() : is_raw(false) {}
  rgw_obj_select(const rgw_obj& _obj) : obj(_obj), is_raw(false) {}
  rgw_obj_select(const rgw_raw_obj& _raw_obj) : raw_obj(_raw_obj), is_raw(true) {}
  rgw_obj_select(const rgw_obj_select& rhs) {
    placement_rule = rhs.placement_rule;
    is_raw = rhs.is_raw;
    if (is_raw) {
      raw_obj = rhs.raw_obj;
    } else {
      obj = rhs.obj;
    }
  }

  rgw_raw_obj get_raw_obj(const RGWZoneGroup& zonegroup, const RGWZoneParams& zone_params) const;
  rgw_raw_obj get_raw_obj(RGWRados *store) const;

  rgw_obj_select& operator=(const rgw_obj& rhs) {
    obj = rhs;
    is_raw = false;
    return *this;
  }

  rgw_obj_select& operator=(const rgw_raw_obj& rhs) {
    raw_obj = rhs;
    is_raw = true;
    return *this;
  }

  void set_placement_rule(const string& rule) {
    placement_rule = rule;
  }
};

struct compression_block {
  uint64_t old_ofs;
  uint64_t new_ofs;
  uint64_t len;

  void encode(bufferlist& bl) const {
    ENCODE_START(1, 1, bl);
    ::encode(old_ofs, bl);
    ::encode(new_ofs, bl);
    ::encode(len, bl);
    ENCODE_FINISH(bl);
  }

  void decode(bufferlist::iterator& bl) {
     DECODE_START(1, bl);
     ::decode(old_ofs, bl);
     ::decode(new_ofs, bl);
     ::decode(len, bl);
     DECODE_FINISH(bl);
  }
};
WRITE_CLASS_ENCODER(compression_block)

struct RGWCompressionInfo {
  string compression_type;
  uint64_t orig_size;
  vector<compression_block> blocks;

  RGWCompressionInfo() : compression_type("none"), orig_size(0) {}
  RGWCompressionInfo(const RGWCompressionInfo& cs_info) : compression_type(cs_info.compression_type),
                                                          orig_size(cs_info.orig_size),
                                                          blocks(cs_info.blocks) {}

  void encode(bufferlist& bl) const {
    ENCODE_START(1, 1, bl);
    ::encode(compression_type, bl);
    ::encode(orig_size, bl);
    ::encode(blocks, bl);
    ENCODE_FINISH(bl);
  }

  void decode(bufferlist::iterator& bl) {
     DECODE_START(1, bl);
     ::decode(compression_type, bl);
     ::decode(orig_size, bl);
     ::decode(blocks, bl);
     DECODE_FINISH(bl);
  }
};
WRITE_CLASS_ENCODER(RGWCompressionInfo)

int rgw_compression_info_from_attrset(map<string, bufferlist>& attrs, bool& need_decompress, RGWCompressionInfo& cs_info);

struct RGWOLHInfo {
  rgw_obj target;
  bool removed;

  RGWOLHInfo() : removed(false) {}

  void encode(bufferlist& bl) const {
    ENCODE_START(1, 1, bl);
    ::encode(target, bl);
    ::encode(removed, bl);
    ENCODE_FINISH(bl);
  }

  void decode(bufferlist::iterator& bl) {
     DECODE_START(1, bl);
     ::decode(target, bl);
     ::decode(removed, bl);
     DECODE_FINISH(bl);
  }
  static void generate_test_instances(list<RGWOLHInfo*>& o);
  void dump(Formatter *f) const;
};
WRITE_CLASS_ENCODER(RGWOLHInfo)

struct RGWOLHPendingInfo {
  ceph::real_time time;

  RGWOLHPendingInfo() {}

  void encode(bufferlist& bl) const {
    ENCODE_START(1, 1, bl);
    ::encode(time, bl);
    ENCODE_FINISH(bl);
  }

  void decode(bufferlist::iterator& bl) {
     DECODE_START(1, bl);
     ::decode(time, bl);
     DECODE_FINISH(bl);
  }

  void dump(Formatter *f) const;
};
WRITE_CLASS_ENCODER(RGWOLHPendingInfo)

struct RGWUsageBatch {
  map<ceph::real_time, rgw_usage_log_entry> m;

  void insert(ceph::real_time& t, rgw_usage_log_entry& entry, bool *account) {
    bool exists = m.find(t) != m.end();
    *account = !exists;
    m[t].aggregate(entry);
  }
};

struct RGWUsageIter {
  string read_iter;
  uint32_t index;

  RGWUsageIter() : index(0) {}
};

class RGWGetDataCB {
protected:
  uint64_t extra_data_len;
public:
  virtual int handle_data(bufferlist& bl, off_t bl_ofs, off_t bl_len) = 0;
  RGWGetDataCB() : extra_data_len(0) {}
  virtual ~RGWGetDataCB() {}
  virtual void set_extra_data_len(uint64_t len) {
    extra_data_len = len;
  }
  /**
   * Flushes any cached data. Used by RGWGetObjFilter.
   * Return logic same as handle_data.
   */
  virtual int flush() {
    return 0;
  }
  /**
   * Allows to extend fetch range of RGW object. Used by RGWGetObjFilter.
   */
  virtual int fixup_range(off_t& bl_ofs, off_t& bl_end) {
    return 0;
  }
};

class RGWAccessListFilter {
public:
  virtual ~RGWAccessListFilter() {}
  virtual bool filter(string& name, string& key) = 0;
};

struct RGWCloneRangeInfo {
  rgw_obj src;
  off_t src_ofs;
  off_t dst_ofs;
  uint64_t len;
};

struct RGWObjManifestPart {
  rgw_obj loc;   /* the object where the data is located */
  uint64_t loc_ofs;  /* the offset at that object where the data is located */
  uint64_t size;     /* the part size */

  RGWObjManifestPart() : loc_ofs(0), size(0) {}

  void encode(bufferlist& bl) const {
    ENCODE_START(2, 2, bl);
    ::encode(loc, bl);
    ::encode(loc_ofs, bl);
    ::encode(size, bl);
    ENCODE_FINISH(bl);
  }

  void decode(bufferlist::iterator& bl) {
     DECODE_START_LEGACY_COMPAT_LEN_32(2, 2, 2, bl);
     ::decode(loc, bl);
     ::decode(loc_ofs, bl);
     ::decode(size, bl);
     DECODE_FINISH(bl);
  }

  void dump(Formatter *f) const;
  static void generate_test_instances(list<RGWObjManifestPart*>& o);
};
WRITE_CLASS_ENCODER(RGWObjManifestPart)

/*
 The manifest defines a set of rules for structuring the object parts.
 There are a few terms to note:
     - head: the head part of the object, which is the part that contains
       the first chunk of data. An object might not have a head (as in the
       case of multipart-part objects).
     - stripe: data portion of a single rgw object that resides on a single
       rados object.
     - part: a collection of stripes that make a contiguous part of an
       object. A regular object will only have one part (although might have
       many stripes), a multipart object might have many parts. Each part
       has a fixed stripe size, although the last stripe of a part might
       be smaller than that. Consecutive parts may be merged if their stripe
       value is the same.
*/

struct RGWObjManifestRule {
  uint32_t start_part_num;
  uint64_t start_ofs;
  uint64_t part_size; /* each part size, 0 if there's no part size, meaning it's unlimited */
  uint64_t stripe_max_size; /* underlying obj max size */
  string override_prefix;

  RGWObjManifestRule() : start_part_num(0), start_ofs(0), part_size(0), stripe_max_size(0) {}
  RGWObjManifestRule(uint32_t _start_part_num, uint64_t _start_ofs, uint64_t _part_size, uint64_t _stripe_max_size) :
                       start_part_num(_start_part_num), start_ofs(_start_ofs), part_size(_part_size), stripe_max_size(_stripe_max_size) {}

  void encode(bufferlist& bl) const {
    ENCODE_START(2, 1, bl);
    ::encode(start_part_num, bl);
    ::encode(start_ofs, bl);
    ::encode(part_size, bl);
    ::encode(stripe_max_size, bl);
    ::encode(override_prefix, bl);
    ENCODE_FINISH(bl);
  }

  void decode(bufferlist::iterator& bl) {
    DECODE_START(2, bl);
    ::decode(start_part_num, bl);
    ::decode(start_ofs, bl);
    ::decode(part_size, bl);
    ::decode(stripe_max_size, bl);
    if (struct_v >= 2)
      ::decode(override_prefix, bl);
    DECODE_FINISH(bl);
  }
  void dump(Formatter *f) const;
};
WRITE_CLASS_ENCODER(RGWObjManifestRule)

class RGWObjManifest {
protected:
  bool explicit_objs; /* old manifest? */
  map<uint64_t, RGWObjManifestPart> objs;

  uint64_t obj_size;

  rgw_obj obj;
  uint64_t head_size;
  string head_placement_rule;

  uint64_t max_head_size;
  string prefix;
  rgw_bucket_placement tail_placement; /* might be different than the original bucket,
                                       as object might have been copied across pools */
  map<uint64_t, RGWObjManifestRule> rules;

  string tail_instance; /* tail object's instance */

  void convert_to_explicit(const RGWZoneGroup& zonegroup, const RGWZoneParams& zone_params);
  int append_explicit(RGWObjManifest& m, const RGWZoneGroup& zonegroup, const RGWZoneParams& zone_params);
  void append_rules(RGWObjManifest& m, map<uint64_t, RGWObjManifestRule>::iterator& iter, string *override_prefix);

  void update_iterators() {
    begin_iter.seek(0);
    end_iter.seek(obj_size);
  }
public:

  RGWObjManifest() : explicit_objs(false), obj_size(0), head_size(0), max_head_size(0),
                     begin_iter(this), end_iter(this) {}
  RGWObjManifest(const RGWObjManifest& rhs) {
    *this = rhs;
  }
  RGWObjManifest& operator=(const RGWObjManifest& rhs) {
    explicit_objs = rhs.explicit_objs;
    objs = rhs.objs;
    obj_size = rhs.obj_size;
    obj = rhs.obj;
    head_size = rhs.head_size;
    max_head_size = rhs.max_head_size;
    prefix = rhs.prefix;
    tail_placement = rhs.tail_placement;
    rules = rhs.rules;
    tail_instance = rhs.tail_instance;

    begin_iter.set_manifest(this);
    end_iter.set_manifest(this);

    begin_iter.seek(rhs.begin_iter.get_ofs());
    end_iter.seek(rhs.end_iter.get_ofs());

    return *this;
  }

  map<uint64_t, RGWObjManifestPart>& get_explicit_objs() {
    return objs;
  }


  void set_explicit(uint64_t _size, map<uint64_t, RGWObjManifestPart>& _objs) {
    explicit_objs = true;
    obj_size = _size;
    objs.swap(_objs);
  }

  void get_implicit_location(uint64_t cur_part_id, uint64_t cur_stripe, uint64_t ofs, string *override_prefix, rgw_obj_select *location);

  void set_trivial_rule(uint64_t tail_ofs, uint64_t stripe_max_size) {
    RGWObjManifestRule rule(0, tail_ofs, 0, stripe_max_size);
    rules[0] = rule;
    max_head_size = tail_ofs;
  }

  void set_multipart_part_rule(uint64_t stripe_max_size, uint64_t part_num) {
    RGWObjManifestRule rule(0, 0, 0, stripe_max_size);
    rule.start_part_num = part_num;
    rules[0] = rule;
    max_head_size = 0;
  }

  void encode(bufferlist& bl) const {
    ENCODE_START(7, 6, bl);
    ::encode(obj_size, bl);
    ::encode(objs, bl);
    ::encode(explicit_objs, bl);
    ::encode(obj, bl);
    ::encode(head_size, bl);
    ::encode(max_head_size, bl);
    ::encode(prefix, bl);
    ::encode(rules, bl);
    bool encode_tail_bucket = !(tail_placement.bucket == obj.bucket);
    ::encode(encode_tail_bucket, bl);
    if (encode_tail_bucket) {
      ::encode(tail_placement.bucket, bl);
    }
    bool encode_tail_instance = (tail_instance != obj.key.instance);
    ::encode(encode_tail_instance, bl);
    if (encode_tail_instance) {
      ::encode(tail_instance, bl);
    }
    ::encode(head_placement_rule, bl);
    ::encode(tail_placement.placement_rule, bl);
    ENCODE_FINISH(bl);
  }

  void decode(bufferlist::iterator& bl) {
    DECODE_START_LEGACY_COMPAT_LEN_32(7, 2, 2, bl);
    ::decode(obj_size, bl);
    ::decode(objs, bl);
    if (struct_v >= 3) {
      ::decode(explicit_objs, bl);
      ::decode(obj, bl);
      ::decode(head_size, bl);
      ::decode(max_head_size, bl);
      ::decode(prefix, bl);
      ::decode(rules, bl);
    } else {
      explicit_objs = true;
      if (!objs.empty()) {
        map<uint64_t, RGWObjManifestPart>::iterator iter = objs.begin();
        obj = iter->second.loc;
        head_size = iter->second.size;
        max_head_size = head_size;
      }
    }

    if (explicit_objs && head_size > 0 && !objs.empty()) {
      /* patch up manifest due to issue 16435:
       * the first object in the explicit objs list might not be the one we need to access, use the
       * head object instead if set. This would happen if we had an old object that was created
       * when the explicit objs manifest was around, and it got copied.
       */
      rgw_obj& obj_0 = objs[0].loc;
      if (!obj_0.get_oid().empty() && obj_0.key.ns.empty()) {
        objs[0].loc = obj;
        objs[0].size = head_size;
      }
    }

    if (struct_v >= 4) {
      if (struct_v < 6) {
        ::decode(tail_placement.bucket, bl);
      } else {
        bool need_to_decode;
        ::decode(need_to_decode, bl);
        if (need_to_decode) {
          ::decode(tail_placement.bucket, bl);
        } else {
          tail_placement.bucket = obj.bucket;
        }
      }
    }

    if (struct_v >= 5) {
      if (struct_v < 6) {
        ::decode(tail_instance, bl);
      } else {
        bool need_to_decode;
        ::decode(need_to_decode, bl);
        if (need_to_decode) {
          ::decode(tail_instance, bl);
        } else {
          tail_instance = obj.key.instance;
        }
      }
    } else { // old object created before 'tail_instance' field added to manifest
      tail_instance = obj.key.instance;
    }

    if (struct_v >= 7) {
      ::decode(head_placement_rule, bl);
      ::decode(tail_placement.placement_rule, bl);
    }

    update_iterators();
    DECODE_FINISH(bl);
  }

  void dump(Formatter *f) const;
  static void generate_test_instances(list<RGWObjManifest*>& o);

  int append(RGWObjManifest& m, RGWZoneGroup& zonegroup, RGWZoneParams& zone_params);
  int append(RGWObjManifest& m, RGWRados *store);

  bool get_rule(uint64_t ofs, RGWObjManifestRule *rule);

  bool empty() {
    if (explicit_objs)
      return objs.empty();
    return rules.empty();
  }

  bool has_explicit_objs() {
    return explicit_objs;
  }

  bool has_tail() {
    if (explicit_objs) {
      if (objs.size() == 1) {
        map<uint64_t, RGWObjManifestPart>::iterator iter = objs.begin();
        rgw_obj& o = iter->second.loc;
        return !(obj == o);
      }
      return (objs.size() >= 2);
    }
    return (obj_size > head_size);
  }

  void set_head(const string& placement_rule, const rgw_obj& _o, uint64_t _s) {
    head_placement_rule = placement_rule;
    obj = _o;
    head_size = _s;

    if (explicit_objs && head_size > 0) {
      objs[0].loc = obj;
      objs[0].size = head_size;
    }
  }

  const rgw_obj& get_obj() {
    return obj;
  }

  void set_tail_placement(const string& placement_rule, const rgw_bucket& _b) {
    tail_placement.placement_rule = placement_rule;
    tail_placement.bucket = _b;
  }

  const rgw_bucket_placement& get_tail_placement() {
    return tail_placement;
  }

  const string& get_head_placement_rule() {
    return head_placement_rule;
  }

  void set_prefix(const string& _p) {
    prefix = _p;
  }

  const string& get_prefix() {
    return prefix;
  }

  void set_tail_instance(const string& _ti) {
    tail_instance = _ti;
  }

  const string& get_tail_instance() {
    return tail_instance;
  }

  void set_head_size(uint64_t _s) {
    head_size = _s;
  }

  void set_obj_size(uint64_t s) {
    obj_size = s;

    update_iterators();
  }

  uint64_t get_obj_size() {
    return obj_size;
  }

  uint64_t get_head_size() {
    return head_size;
  }

  void set_max_head_size(uint64_t s) {
    max_head_size = s;
  }

  uint64_t get_max_head_size() {
    return max_head_size;
  }

  class obj_iterator {
    RGWObjManifest *manifest;
    uint64_t part_ofs; /* where current part starts */
    uint64_t stripe_ofs; /* where current stripe starts */
    uint64_t ofs;       /* current position within the object */
    uint64_t stripe_size;      /* current part size */

    int cur_part_id;
    int cur_stripe;
    string cur_override_prefix;

    rgw_obj_select location;

    map<uint64_t, RGWObjManifestRule>::iterator rule_iter;
    map<uint64_t, RGWObjManifestRule>::iterator next_rule_iter;

    map<uint64_t, RGWObjManifestPart>::iterator explicit_iter;

    void init() {
      part_ofs = 0;
      stripe_ofs = 0;
      ofs = 0;
      stripe_size = 0;
      cur_part_id = 0;
      cur_stripe = 0;
    }

    void update_explicit_pos();


  protected:

    void set_manifest(RGWObjManifest *m) {
      manifest = m;
    }

  public:
    obj_iterator() : manifest(NULL) {
      init();
    }
    explicit obj_iterator(RGWObjManifest *_m) : manifest(_m) {
      init();
      if (!manifest->empty()) {
        seek(0);
      }
    }
    obj_iterator(RGWObjManifest *_m, uint64_t _ofs) : manifest(_m) {
      init();
      if (!manifest->empty()) {
        seek(_ofs);
      }
    }
    void seek(uint64_t ofs);

    void operator++();
    bool operator==(const obj_iterator& rhs) {
      return (ofs == rhs.ofs);
    }
    bool operator!=(const obj_iterator& rhs) {
      return (ofs != rhs.ofs);
    }
    const rgw_obj_select& get_location() {
      return location;
    }

    /* start of current stripe */
    uint64_t get_stripe_ofs() {
      if (manifest->explicit_objs) {
        return explicit_iter->first;
      }
      return stripe_ofs;
    }

    /* current ofs relative to start of rgw object */
    uint64_t get_ofs() const {
      return ofs;
    }

    /* stripe number */
    int get_cur_stripe() const {
      return cur_stripe;
    }

    /* current stripe size */
    uint64_t get_stripe_size() {
      if (manifest->explicit_objs) {
        return explicit_iter->second.size;
      }
      return stripe_size;
    }

    /* offset where data starts within current stripe */
    uint64_t location_ofs() {
      if (manifest->explicit_objs) {
        return explicit_iter->second.loc_ofs;
      }
      return 0; /* all stripes start at zero offset */
    }

    void update_location();

    friend class RGWObjManifest;
  };

  const obj_iterator& obj_begin();
  const obj_iterator& obj_end();
  obj_iterator obj_find(uint64_t ofs);

  obj_iterator begin_iter;
  obj_iterator end_iter;

  /*
   * simple object generator. Using a simple single rule manifest.
   */
  class generator {
    RGWObjManifest *manifest;
    uint64_t last_ofs;
    uint64_t cur_part_ofs;
    int cur_part_id;
    int cur_stripe;
    uint64_t cur_stripe_size;
    string cur_oid;
    
    string oid_prefix;

    rgw_obj_select cur_obj;

    RGWObjManifestRule rule;

  public:
    generator() : manifest(NULL), last_ofs(0), cur_part_ofs(0), cur_part_id(0), 
		  cur_stripe(0), cur_stripe_size(0) {}
    int create_begin(CephContext *cct, RGWObjManifest *manifest, const string& placement_rule, rgw_bucket& bucket, rgw_obj& obj);

    int create_next(uint64_t ofs);

    rgw_raw_obj get_cur_obj(RGWZoneGroup& zonegroup, RGWZoneParams& zone_params) { return cur_obj.get_raw_obj(zonegroup, zone_params); }
    rgw_raw_obj get_cur_obj(RGWRados *store) { return cur_obj.get_raw_obj(store); }

    /* total max size of current stripe (including head obj) */
    uint64_t cur_stripe_max_size() {
      return cur_stripe_size;
    }
  };
};
WRITE_CLASS_ENCODER(RGWObjManifest)

struct RGWUploadPartInfo {
  uint32_t num;
  uint64_t size;
  uint64_t accounted_size{0};
  string etag;
  ceph::real_time modified;
  RGWObjManifest manifest;
  RGWCompressionInfo cs_info;

  RGWUploadPartInfo() : num(0), size(0) {}

  void encode(bufferlist& bl) const {
    ENCODE_START(4, 2, bl);
    ::encode(num, bl);
    ::encode(size, bl);
    ::encode(etag, bl);
    ::encode(modified, bl);
    ::encode(manifest, bl);
    ::encode(cs_info, bl);
    ::encode(accounted_size, bl);
    ENCODE_FINISH(bl);
  }
  void decode(bufferlist::iterator& bl) {
    DECODE_START_LEGACY_COMPAT_LEN(4, 2, 2, bl);
    ::decode(num, bl);
    ::decode(size, bl);
    ::decode(etag, bl);
    ::decode(modified, bl);
    if (struct_v >= 3)
      ::decode(manifest, bl);
    if (struct_v >= 4) {
      ::decode(cs_info, bl);
      ::decode(accounted_size, bl);
    } else {
      accounted_size = size;
    }
    DECODE_FINISH(bl);
  }
  void dump(Formatter *f) const;
  static void generate_test_instances(list<RGWUploadPartInfo*>& o);
};
WRITE_CLASS_ENCODER(RGWUploadPartInfo)

struct RGWObjState {
  rgw_obj obj;
  bool is_atomic;
  bool has_attrs;
  bool exists;
  uint64_t size; //< size of raw object
  uint64_t accounted_size{0}; //< size before compression, encryption
  ceph::real_time mtime;
  uint64_t epoch;
  bufferlist obj_tag;
  bufferlist tail_tag;
  string write_tag;
  bool fake_tag;
  RGWObjManifest manifest;
  bool has_manifest;
  string shadow_obj;
  bool has_data;
  bufferlist data;
  bool prefetch_data;
  bool keep_tail;
  bool is_olh;
  bufferlist olh_tag;
  uint64_t pg_ver;
  uint32_t zone_short_id;

  /* important! don't forget to update copy constructor */

  RGWObjVersionTracker objv_tracker;

  map<string, bufferlist> attrset;
  RGWObjState() : is_atomic(false), has_attrs(0), exists(false),
                  size(0), epoch(0), fake_tag(false), has_manifest(false),
                  has_data(false), prefetch_data(false), keep_tail(false), is_olh(false),
                  pg_ver(0), zone_short_id(0) {}
  RGWObjState(const RGWObjState& rhs) : obj (rhs.obj) {
    is_atomic = rhs.is_atomic;
    has_attrs = rhs.has_attrs;
    exists = rhs.exists;
    size = rhs.size;
    accounted_size = rhs.accounted_size;
    mtime = rhs.mtime;
    epoch = rhs.epoch;
    if (rhs.obj_tag.length()) {
      obj_tag = rhs.obj_tag;
    }
    if (rhs.tail_tag.length()) {
      tail_tag = rhs.tail_tag;
    }
    write_tag = rhs.write_tag;
    fake_tag = rhs.fake_tag;
    if (rhs.has_manifest) {
      manifest = rhs.manifest;
    }
    has_manifest = rhs.has_manifest;
    shadow_obj = rhs.shadow_obj;
    has_data = rhs.has_data;
    if (rhs.data.length()) {
      data = rhs.data;
    }
    prefetch_data = rhs.prefetch_data;
    keep_tail = rhs.keep_tail;
    is_olh = rhs.is_olh;
    objv_tracker = rhs.objv_tracker;
    pg_ver = rhs.pg_ver;
  }

  bool get_attr(string name, bufferlist& dest) {
    map<string, bufferlist>::iterator iter = attrset.find(name);
    if (iter != attrset.end()) {
      dest = iter->second;
      return true;
    }
    return false;
  }
};

struct RGWRawObjState {
  rgw_raw_obj obj;
  bool has_attrs{false};
  bool exists{false};
  uint64_t size{0};
  ceph::real_time mtime;
  uint64_t epoch;
  bufferlist obj_tag;
  bool has_data{false};
  bufferlist data;
  bool prefetch_data{false};
  uint64_t pg_ver{0};

  /* important! don't forget to update copy constructor */

  RGWObjVersionTracker objv_tracker;

  map<string, bufferlist> attrset;
  RGWRawObjState() {}
  RGWRawObjState(const RGWRawObjState& rhs) : obj (rhs.obj) {
    has_attrs = rhs.has_attrs;
    exists = rhs.exists;
    size = rhs.size;
    mtime = rhs.mtime;
    epoch = rhs.epoch;
    if (rhs.obj_tag.length()) {
      obj_tag = rhs.obj_tag;
    }
    has_data = rhs.has_data;
    if (rhs.data.length()) {
      data = rhs.data;
    }
    prefetch_data = rhs.prefetch_data;
    pg_ver = rhs.pg_ver;
    objv_tracker = rhs.objv_tracker;
  }
};

struct RGWPoolIterCtx {
  librados::IoCtx io_ctx;
  librados::NObjectIterator iter;
};

struct RGWListRawObjsCtx {
  bool initialized;
  RGWPoolIterCtx iter_ctx;

  RGWListRawObjsCtx() : initialized(false) {}
};

struct RGWDefaultSystemMetaObjInfo {
  string default_id;

  void encode(bufferlist& bl) const {
    ENCODE_START(1, 1, bl);
    ::encode(default_id, bl);
    ENCODE_FINISH(bl);
  }

  void decode(bufferlist::iterator& bl) {
    DECODE_START(1, bl);
    ::decode(default_id, bl);
    DECODE_FINISH(bl);
  }

  void dump(Formatter *f) const;
  void decode_json(JSONObj *obj);
};
WRITE_CLASS_ENCODER(RGWDefaultSystemMetaObjInfo)

struct RGWNameToId {
  string obj_id;

  void encode(bufferlist& bl) const {
    ENCODE_START(1, 1, bl);
    ::encode(obj_id, bl);
    ENCODE_FINISH(bl);
  }

  void decode(bufferlist::iterator& bl) {
    DECODE_START(1, bl);
    ::decode(obj_id, bl);
    DECODE_FINISH(bl);
  }

  void dump(Formatter *f) const;
  void decode_json(JSONObj *obj);
};
WRITE_CLASS_ENCODER(RGWNameToId)

class RGWSystemMetaObj {
protected:
  string id;
  string name;

  CephContext *cct;
  RGWRados *store;

  int store_name(bool exclusive);
  int store_info(bool exclusive);
  int read_info(const string& obj_id, bool old_format = false);
  int read_id(const string& obj_name, string& obj_id);
  int read_default(RGWDefaultSystemMetaObjInfo& default_info,
		   const string& oid);
  /* read and use default id */
  int use_default(bool old_format = false);

public:
  RGWSystemMetaObj() : cct(NULL), store(NULL) {}
  RGWSystemMetaObj(const string& _name): name(_name), cct(NULL), store(NULL)  {}
  RGWSystemMetaObj(const string& _id, const string& _name) : id(_id), name(_name), cct(NULL), store(NULL) {}
  RGWSystemMetaObj(CephContext *_cct, RGWRados *_store): cct(_cct), store(_store){}
  RGWSystemMetaObj(const string& _name, CephContext *_cct, RGWRados *_store): name(_name), cct(_cct), store(_store){}
  const string& get_name() const { return name; }
  const string& get_id() const { return id; }

  void set_name(const string& _name) { name = _name;}
  void set_id(const string& _id) { id = _id;}
  void clear_id() { id.clear(); }

  virtual ~RGWSystemMetaObj() {}

  virtual void encode(bufferlist& bl) const {
    ENCODE_START(1, 1, bl);
    ::encode(id, bl);
    ::encode(name, bl);
    ENCODE_FINISH(bl);
  }

  virtual void decode(bufferlist::iterator& bl) {
    DECODE_START(1, bl);
    ::decode(id, bl);
    ::decode(name, bl);
    DECODE_FINISH(bl);
  }

  void reinit_instance(CephContext *_cct, RGWRados *_store) {
    cct = _cct;
    store = _store;
  }
  int init(CephContext *_cct, RGWRados *_store, bool setup_obj = true, bool old_format = false);
  virtual int read_default_id(string& default_id, bool old_format = false);
  virtual int set_as_default(bool exclusive = false);
  int delete_default();
  virtual int create(bool exclusive = true);
  int delete_obj(bool old_format = false);
  int rename(const string& new_name);
  int update() { return store_info(false);}
  int update_name() { return store_name(false);}
  int read();
  int write(bool exclusive);

  virtual rgw_pool get_pool(CephContext *cct) = 0;
  virtual const string get_default_oid(bool old_format = false) = 0;
  virtual const string& get_names_oid_prefix() = 0;
  virtual const string& get_info_oid_prefix(bool old_format = false) = 0;
  virtual const string& get_predefined_name(CephContext *cct) = 0;

  void dump(Formatter *f) const;
  void decode_json(JSONObj *obj);
};
WRITE_CLASS_ENCODER(RGWSystemMetaObj)

struct RGWZonePlacementInfo {
  rgw_pool index_pool;
  rgw_pool data_pool;
  rgw_pool data_extra_pool; /* if not set we should use data_pool */
  RGWBucketIndexType index_type;
  std::string compression_type;

  RGWZonePlacementInfo() : index_type(RGWBIType_Normal) {}

  void encode(bufferlist& bl) const {
    ENCODE_START(6, 1, bl);
    ::encode(index_pool.to_str(), bl);
    ::encode(data_pool.to_str(), bl);
    ::encode(data_extra_pool.to_str(), bl);
    ::encode((uint32_t)index_type, bl);
    ::encode(compression_type, bl);
    ENCODE_FINISH(bl);
  }

  void decode(bufferlist::iterator& bl) {
    DECODE_START(6, bl);
    string index_pool_str;
    string data_pool_str;
    ::decode(index_pool_str, bl);
    index_pool = rgw_pool(index_pool_str);
    ::decode(data_pool_str, bl);
    data_pool = rgw_pool(data_pool_str);
    if (struct_v >= 4) {
      string data_extra_pool_str;
      ::decode(data_extra_pool_str, bl);
      data_extra_pool = rgw_pool(data_extra_pool_str);
    }
    if (struct_v >= 5) {
      uint32_t it;
      ::decode(it, bl);
      index_type = (RGWBucketIndexType)it;
    }
    if (struct_v >= 6) {
      ::decode(compression_type, bl);
    }
    DECODE_FINISH(bl);
  }
  const rgw_pool& get_data_extra_pool() const {
    if (data_extra_pool.empty()) {
      return data_pool;
    }
    return data_extra_pool;
  }
  void dump(Formatter *f) const;
  void decode_json(JSONObj *obj);
};
WRITE_CLASS_ENCODER(RGWZonePlacementInfo)

struct RGWZoneParams : RGWSystemMetaObj {
  rgw_pool domain_root;
  rgw_pool metadata_heap;
  rgw_pool control_pool;
  rgw_pool gc_pool;
  rgw_pool lc_pool;
  rgw_pool log_pool;
  rgw_pool intent_log_pool;
  rgw_pool usage_log_pool;

  rgw_pool user_keys_pool;
  rgw_pool user_email_pool;
  rgw_pool user_swift_pool;
  rgw_pool user_uid_pool;
  rgw_pool roles_pool;
  rgw_pool reshard_pool;

  RGWAccessKey system_key;

  map<string, RGWZonePlacementInfo> placement_pools;

  string realm_id;

  map<string, string, ltstr_nocase> tier_config;

  RGWZoneParams() : RGWSystemMetaObj() {}
  RGWZoneParams(const string& name) : RGWSystemMetaObj(name){}
  RGWZoneParams(const string& id, const string& name) : RGWSystemMetaObj(id, name) {}
  RGWZoneParams(const string& id, const string& name, const string& _realm_id)
    : RGWSystemMetaObj(id, name), realm_id(_realm_id) {}

  rgw_pool get_pool(CephContext *cct);
  const string get_default_oid(bool old_format = false) override;
  const string& get_names_oid_prefix() override;
  const string& get_info_oid_prefix(bool old_format = false) override;
  const string& get_predefined_name(CephContext *cct) override;

  int init(CephContext *_cct, RGWRados *_store, bool setup_obj = true,
	   bool old_format = false);
  using RGWSystemMetaObj::init;
  int read_default_id(string& default_id, bool old_format = false) override;
  int set_as_default(bool exclusive = false) override;
  int create_default(bool old_format = false);
  int create(bool exclusive = true) override;
  int fix_pool_names();

  const string& get_compression_type(const string& placement_rule) const;
  
  void encode(bufferlist& bl) const override {
    ENCODE_START(10, 1, bl);
    ::encode(domain_root, bl);
    ::encode(control_pool, bl);
    ::encode(gc_pool, bl);
    ::encode(log_pool, bl);
    ::encode(intent_log_pool, bl);
    ::encode(usage_log_pool, bl);
    ::encode(user_keys_pool, bl);
    ::encode(user_email_pool, bl);
    ::encode(user_swift_pool, bl);
    ::encode(user_uid_pool, bl);
    RGWSystemMetaObj::encode(bl);
    ::encode(system_key, bl);
    ::encode(placement_pools, bl);
    ::encode(metadata_heap, bl);
    ::encode(realm_id, bl);
    ::encode(lc_pool, bl);
    ::encode(tier_config, bl);
    ::encode(roles_pool, bl);
    ::encode(reshard_pool, bl);
    ENCODE_FINISH(bl);
  }

  void decode(bufferlist::iterator& bl) override {
    DECODE_START(10, bl);
    ::decode(domain_root, bl);
    ::decode(control_pool, bl);
    ::decode(gc_pool, bl);
    ::decode(log_pool, bl);
    ::decode(intent_log_pool, bl);
    ::decode(usage_log_pool, bl);
    ::decode(user_keys_pool, bl);
    ::decode(user_email_pool, bl);
    ::decode(user_swift_pool, bl);
    ::decode(user_uid_pool, bl);
    if (struct_v >= 6) {
      RGWSystemMetaObj::decode(bl);
    } else if (struct_v >= 2) {
      ::decode(name, bl);
      id = name;
    }
    if (struct_v >= 3)
      ::decode(system_key, bl);
    if (struct_v >= 4)
      ::decode(placement_pools, bl);
    if (struct_v >= 5)
      ::decode(metadata_heap, bl);
    if (struct_v >= 6) {
      ::decode(realm_id, bl);
    }
    if (struct_v >= 7) {
      ::decode(lc_pool, bl);
    } else {
      lc_pool = log_pool.name + ":lc";
    }
    if (struct_v >= 8) {
      ::decode(tier_config, bl);
    }
    if (struct_v >= 9) {
      ::decode(roles_pool, bl);
    } else {
      roles_pool = name + ".rgw.meta:roles";
    }
    if (struct_v >= 10) {
      ::decode(reshard_pool, bl);
    } else {
      reshard_pool = log_pool.name + ":reshard";
    }
    DECODE_FINISH(bl);
  }
  void dump(Formatter *f) const;
  void decode_json(JSONObj *obj);
  static void generate_test_instances(list<RGWZoneParams*>& o);

  bool get_placement(const string& placement_id, RGWZonePlacementInfo *placement) const {
    auto iter = placement_pools.find(placement_id);
    if (iter == placement_pools.end()) {
      return false;
    }
    *placement = iter->second;
    return true;
  }

  /*
   * return data pool of the head object
   */
  bool get_head_data_pool(const string& placement_id, const rgw_obj& obj, rgw_pool *pool) const {
    const rgw_data_placement_target& explicit_placement = obj.bucket.explicit_placement;
    if (!explicit_placement.data_pool.empty()) {
      if (!obj.in_extra_data) {
        *pool = explicit_placement.data_pool;
      } else {
        *pool = explicit_placement.get_data_extra_pool();
      }
      return true;
    }
    if (placement_id.empty()) {
      return false;
    }
    auto iter = placement_pools.find(placement_id);
    if (iter == placement_pools.end()) {
      return false;
    }
    if (!obj.in_extra_data) {
      *pool = iter->second.data_pool;
    } else {
      *pool = iter->second.get_data_extra_pool();
    }
    return true;
  }
};
WRITE_CLASS_ENCODER(RGWZoneParams)

struct RGWZone {
  string id;
  string name;
  list<string> endpoints;
  bool log_meta;
  bool log_data;
  bool read_only;
  string tier_type;

/**
 * Represents the number of shards for the bucket index object, a value of zero
 * indicates there is no sharding. By default (no sharding, the name of the object
 * is '.dir.{marker}', with sharding, the name is '.dir.{marker}.{sharding_id}',
 * sharding_id is zero-based value. It is not recommended to set a too large value
 * (e.g. thousand) as it increases the cost for bucket listing.
 */
  uint32_t bucket_index_max_shards;

  bool sync_from_all;
  set<string> sync_from; /* list of zones to sync from */

  RGWZone() : log_meta(false), log_data(false), read_only(false), bucket_index_max_shards(0),
              sync_from_all(true) {}

  void encode(bufferlist& bl) const {
    ENCODE_START(6, 1, bl);
    ::encode(name, bl);
    ::encode(endpoints, bl);
    ::encode(log_meta, bl);
    ::encode(log_data, bl);
    ::encode(bucket_index_max_shards, bl);
    ::encode(id, bl);
    ::encode(read_only, bl);
    ::encode(tier_type, bl);
    ::encode(sync_from_all, bl);
    ::encode(sync_from, bl);
    ENCODE_FINISH(bl);
  }

  void decode(bufferlist::iterator& bl) {
    DECODE_START(6, bl);
    ::decode(name, bl);
    if (struct_v < 4) {
      id = name;
    }
    ::decode(endpoints, bl);
    if (struct_v >= 2) {
      ::decode(log_meta, bl);
      ::decode(log_data, bl);
    }
    if (struct_v >= 3) {
      ::decode(bucket_index_max_shards, bl);
    }
    if (struct_v >= 4) {
      ::decode(id, bl);
      ::decode(read_only, bl);
    }
    if (struct_v >= 5) {
      ::decode(tier_type, bl);
    }
    if (struct_v >= 6) {
      ::decode(sync_from_all, bl);
      ::decode(sync_from, bl);
    }
    DECODE_FINISH(bl);
  }
  void dump(Formatter *f) const;
  void decode_json(JSONObj *obj);
  static void generate_test_instances(list<RGWZone*>& o);

  bool is_read_only() { return read_only; }

  bool syncs_from(const string& zone_id) {
    return (sync_from_all || sync_from.find(zone_id) != sync_from.end());
  }
};
WRITE_CLASS_ENCODER(RGWZone)

struct RGWDefaultZoneGroupInfo {
  string default_zonegroup;

  void encode(bufferlist& bl) const {
    ENCODE_START(1, 1, bl);
    ::encode(default_zonegroup, bl);
    ENCODE_FINISH(bl);
  }

  void decode(bufferlist::iterator& bl) {
    DECODE_START(1, bl);
    ::decode(default_zonegroup, bl);
    DECODE_FINISH(bl);
  }
  void dump(Formatter *f) const;
  void decode_json(JSONObj *obj);
  //todo: implement ceph-dencoder
};
WRITE_CLASS_ENCODER(RGWDefaultZoneGroupInfo)

struct RGWZoneGroupPlacementTarget {
  string name;
  set<string> tags;

  bool user_permitted(list<string>& user_tags) const {
    if (tags.empty()) {
      return true;
    }
    for (auto& rule : user_tags) {
      if (tags.find(rule) != tags.end()) {
        return true;
      }
    }
    return false;
  }

  void encode(bufferlist& bl) const {
    ENCODE_START(1, 1, bl);
    ::encode(name, bl);
    ::encode(tags, bl);
    ENCODE_FINISH(bl);
  }

  void decode(bufferlist::iterator& bl) {
    DECODE_START(1, bl);
    ::decode(name, bl);
    ::decode(tags, bl);
    DECODE_FINISH(bl);
  }
  void dump(Formatter *f) const;
  void decode_json(JSONObj *obj);
};
WRITE_CLASS_ENCODER(RGWZoneGroupPlacementTarget)


struct RGWZoneGroup : public RGWSystemMetaObj {
  string api_name;
  list<string> endpoints;
  bool is_master = false;

  string master_zone;
  map<string, RGWZone> zones;

  map<string, RGWZoneGroupPlacementTarget> placement_targets;
  string default_placement;

  list<string> hostnames;
  list<string> hostnames_s3website;
  // TODO: Maybe convert hostnames to a map<string,list<string>> for
  // endpoint_type->hostnames
/*
20:05 < _robbat21irssi> maybe I do someting like: if (hostname_map.empty()) { populate all map keys from hostnames; };
20:05 < _robbat21irssi> but that's a later compatability migration planning bit
20:06 < yehudasa> more like if (!hostnames.empty()) {
20:06 < yehudasa> for (list<string>::iterator iter = hostnames.begin(); iter != hostnames.end(); ++iter) {
20:06 < yehudasa> hostname_map["s3"].append(iter->second);
20:07 < yehudasa> hostname_map["s3website"].append(iter->second);
20:07 < yehudasa> s/append/push_back/g
20:08 < _robbat21irssi> inner loop over APIs
20:08 < yehudasa> yeah, probably
20:08 < _robbat21irssi> s3, s3website, swift, swith_auth, swift_website
*/
  map<string, list<string> > api_hostname_map;
  map<string, list<string> > api_endpoints_map;

  string realm_id;

  RGWZoneGroup(): is_master(false){}
  RGWZoneGroup(const std::string &id, const std::string &name):RGWSystemMetaObj(id, name) {}
  RGWZoneGroup(const std::string &_name):RGWSystemMetaObj(_name) {}
  RGWZoneGroup(const std::string &_name, bool _is_master, CephContext *cct, RGWRados* store,
	       const string& _realm_id, const list<string>& _endpoints)
    : RGWSystemMetaObj(_name, cct , store), endpoints(_endpoints), is_master(_is_master),
      realm_id(_realm_id) {}

  bool is_master_zonegroup() const { return is_master;}
  void update_master(bool _is_master) {
    is_master = _is_master;
    post_process_params();
  }
  void post_process_params();

  void encode(bufferlist& bl) const override {
    ENCODE_START(4, 1, bl);
    ::encode(name, bl);
    ::encode(api_name, bl);
    ::encode(is_master, bl);
    ::encode(endpoints, bl);
    ::encode(master_zone, bl);
    ::encode(zones, bl);
    ::encode(placement_targets, bl);
    ::encode(default_placement, bl);
    ::encode(hostnames, bl);
    ::encode(hostnames_s3website, bl);
    RGWSystemMetaObj::encode(bl);
    ::encode(realm_id, bl);
    ENCODE_FINISH(bl);
  }

  void decode(bufferlist::iterator& bl) override {
    DECODE_START(4, bl);
    ::decode(name, bl);
    ::decode(api_name, bl);
    ::decode(is_master, bl);
    ::decode(endpoints, bl);
    ::decode(master_zone, bl);
    ::decode(zones, bl);
    ::decode(placement_targets, bl);
    ::decode(default_placement, bl);
    if (struct_v >= 2) {
      ::decode(hostnames, bl);
    }
    if (struct_v >= 3) {
      ::decode(hostnames_s3website, bl);
    }
    if (struct_v >= 4) {
      RGWSystemMetaObj::decode(bl);
      ::decode(realm_id, bl);
    } else {
      id = name;
    }
    DECODE_FINISH(bl);
  }

  int read_default_id(string& default_id, bool old_format = false) override;
  int set_as_default(bool exclusive = false) override;
  int create_default(bool old_format = false);
  int equals(const string& other_zonegroup) const;
  int add_zone(const RGWZoneParams& zone_params, bool *is_master, bool *read_only,
               const list<string>& endpoints, const string *ptier_type,
               bool *psync_from_all, list<string>& sync_from, list<string>& sync_from_rm);
  int remove_zone(const std::string& zone_id);
  int rename_zone(const RGWZoneParams& zone_params);
  rgw_pool get_pool(CephContext *cct);
  const string get_default_oid(bool old_region_format = false) override;
  const string& get_info_oid_prefix(bool old_region_format = false) override;
  const string& get_names_oid_prefix() override;
  const string& get_predefined_name(CephContext *cct) override;

  void dump(Formatter *f) const;
  void decode_json(JSONObj *obj);
  static void generate_test_instances(list<RGWZoneGroup*>& o);
};
WRITE_CLASS_ENCODER(RGWZoneGroup)

struct RGWPeriodMap
{
  string id;
  map<string, RGWZoneGroup> zonegroups;
  map<string, RGWZoneGroup> zonegroups_by_api;
  map<string, uint32_t> short_zone_ids;

  string master_zonegroup;

  void encode(bufferlist& bl) const;
  void decode(bufferlist::iterator& bl);

  int update(const RGWZoneGroup& zonegroup, CephContext *cct);

  void dump(Formatter *f) const;
  void decode_json(JSONObj *obj);

  void reset() {
    zonegroups.clear();
    zonegroups_by_api.clear();
    master_zonegroup.clear();
  }

  uint32_t get_zone_short_id(const string& zone_id) const;
};
WRITE_CLASS_ENCODER(RGWPeriodMap)

struct RGWPeriodConfig
{
  RGWQuotaInfo bucket_quota;
  RGWQuotaInfo user_quota;

  void encode(bufferlist& bl) const {
    ENCODE_START(1, 1, bl);
    ::encode(bucket_quota, bl);
    ::encode(user_quota, bl);
    ENCODE_FINISH(bl);
  }

  void decode(bufferlist::iterator& bl) {
    DECODE_START(1, bl);
    ::decode(bucket_quota, bl);
    ::decode(user_quota, bl);
    DECODE_FINISH(bl);
  }

  void dump(Formatter *f) const;
  void decode_json(JSONObj *obj);

  // the period config must be stored in a local object outside of the period,
  // so that it can be used in a default configuration where no realm/period
  // exists
  int read(RGWRados *store, const std::string& realm_id);
  int write(RGWRados *store, const std::string& realm_id);

  static std::string get_oid(const std::string& realm_id);
  static rgw_pool get_pool(CephContext *cct);
};
WRITE_CLASS_ENCODER(RGWPeriodConfig)

/* for backward comaptability */
struct RGWRegionMap {

  map<string, RGWZoneGroup> regions;

  string master_region;

  RGWQuotaInfo bucket_quota;
  RGWQuotaInfo user_quota;

  void encode(bufferlist& bl) const;
  void decode(bufferlist::iterator& bl);

  void dump(Formatter *f) const;
  void decode_json(JSONObj *obj);
};
WRITE_CLASS_ENCODER(RGWRegionMap)

struct RGWZoneGroupMap {

  map<string, RGWZoneGroup> zonegroups;
  map<string, RGWZoneGroup> zonegroups_by_api;

  string master_zonegroup;

  RGWQuotaInfo bucket_quota;
  RGWQuotaInfo user_quota;

  /* constract the map */
  int read(CephContext *cct, RGWRados *store);

  void encode(bufferlist& bl) const;
  void decode(bufferlist::iterator& bl);

  void dump(Formatter *f) const;
  void decode_json(JSONObj *obj);
};
WRITE_CLASS_ENCODER(RGWZoneGroupMap)

class RGWRealm;

struct objexp_hint_entry {
  string tenant;
  string bucket_name;
  string bucket_id;
  rgw_obj_key obj_key;
  ceph::real_time exp_time;

  void encode(bufferlist& bl) const {
    ENCODE_START(2, 1, bl);
    ::encode(bucket_name, bl);
    ::encode(bucket_id, bl);
    ::encode(obj_key, bl);
    ::encode(exp_time, bl);
    ::encode(tenant, bl);
    ENCODE_FINISH(bl);
  }

  void decode(bufferlist::iterator& bl) {
    // XXX Do we want DECODE_START_LEGACY_COMPAT_LEN(2, 1, 1, bl); ?
    DECODE_START(2, bl);
    ::decode(bucket_name, bl);
    ::decode(bucket_id, bl);
    ::decode(obj_key, bl);
    ::decode(exp_time, bl);
    if (struct_v >= 2) {
      ::decode(tenant, bl);
    } else {
      tenant.clear();
    }
    DECODE_FINISH(bl);
  }
};
WRITE_CLASS_ENCODER(objexp_hint_entry)

class RGWPeriod;

class RGWRealm : public RGWSystemMetaObj
{
  string current_period;
  epoch_t epoch{0}; //< realm epoch, incremented for each new period

  int create_control(bool exclusive);
  int delete_control();
public:
  RGWRealm() {}
  RGWRealm(const string& _id, const string& _name = "") : RGWSystemMetaObj(_id, _name) {}
  RGWRealm(CephContext *_cct, RGWRados *_store): RGWSystemMetaObj(_cct, _store) {}
  RGWRealm(const string& _name, CephContext *_cct, RGWRados *_store): RGWSystemMetaObj(_name, _cct, _store){}

  void encode(bufferlist& bl) const override {
    ENCODE_START(1, 1, bl);
    RGWSystemMetaObj::encode(bl);
    ::encode(current_period, bl);
    ::encode(epoch, bl);
    ENCODE_FINISH(bl);
  }

  void decode(bufferlist::iterator& bl) override {
    DECODE_START(1, bl);
    RGWSystemMetaObj::decode(bl);
    ::decode(current_period, bl);
    ::decode(epoch, bl);
    DECODE_FINISH(bl);
  }

  int create(bool exclusive = true) override;
  int delete_obj();
  rgw_pool get_pool(CephContext *cct);
  const string get_default_oid(bool old_format = false) override;
  const string& get_names_oid_prefix() override;
  const string& get_info_oid_prefix(bool old_format = false) override;
  const string& get_predefined_name(CephContext *cct) override;

  using RGWSystemMetaObj::read_id; // expose as public for radosgw-admin

  void dump(Formatter *f) const;
  void decode_json(JSONObj *obj);

  const string& get_current_period() const {
    return current_period;
  }
  int set_current_period(RGWPeriod& period);
  void clear_current_period_and_epoch() {
    current_period.clear();
    epoch = 0;
  }
  epoch_t get_epoch() const { return epoch; }

  string get_control_oid();
  /// send a notify on the realm control object
  int notify_zone(bufferlist& bl);
  /// notify the zone of a new period
  int notify_new_period(const RGWPeriod& period);
};
WRITE_CLASS_ENCODER(RGWRealm)

struct RGWPeriodLatestEpochInfo {
  epoch_t epoch;

  void encode(bufferlist& bl) const {
    ENCODE_START(1, 1, bl);
    ::encode(epoch, bl);
    ENCODE_FINISH(bl);
  }

  void decode(bufferlist::iterator& bl) {
    DECODE_START(1, bl);
    ::decode(epoch, bl);
    DECODE_FINISH(bl);
  }

  void dump(Formatter *f) const;
  void decode_json(JSONObj *obj);
};
WRITE_CLASS_ENCODER(RGWPeriodLatestEpochInfo)

class RGWPeriod
{
  string id;
  epoch_t epoch;
  string predecessor_uuid;
  std::vector<std::string> sync_status;
  RGWPeriodMap period_map;
  RGWPeriodConfig period_config;
  string master_zonegroup;
  string master_zone;

  string realm_id;
  string realm_name;
  epoch_t realm_epoch{1}; //< realm epoch when period was made current

  CephContext *cct;
  RGWRados *store;

  int read_info();
  int read_latest_epoch(RGWPeriodLatestEpochInfo& epoch_info,
                        RGWObjVersionTracker *objv = nullptr);
  int use_latest_epoch();
  int use_current_period();

  const string get_period_oid();
  const string get_period_oid_prefix();

  // gather the metadata sync status for each shard; only for use on master zone
  int update_sync_status(const RGWPeriod &current_period,
                         std::ostream& error_stream, bool force_if_stale);

public:
  RGWPeriod() : epoch(0), cct(NULL), store(NULL) {}

  RGWPeriod(const string& period_id, epoch_t _epoch = 0)
    : id(period_id), epoch(_epoch),
      cct(NULL), store(NULL) {}

  const string& get_id() const { return id; }
  epoch_t get_epoch() const { return epoch; }
  epoch_t get_realm_epoch() const { return realm_epoch; }
  const string& get_predecessor() const { return predecessor_uuid; }
  const string& get_master_zone() const { return master_zone; }
  const string& get_master_zonegroup() const { return master_zonegroup; }
  const string& get_realm() const { return realm_id; }
  const RGWPeriodMap& get_map() const { return period_map; }
  RGWPeriodConfig& get_config() { return period_config; }
  const RGWPeriodConfig& get_config() const { return period_config; }
  const std::vector<std::string>& get_sync_status() const { return sync_status; }
  rgw_pool get_pool(CephContext *cct);
  const string& get_latest_epoch_oid();
  const string& get_info_oid_prefix();

  void set_user_quota(RGWQuotaInfo& user_quota) {
    period_config.user_quota = user_quota;
  }

  void set_bucket_quota(RGWQuotaInfo& bucket_quota) {
    period_config.bucket_quota = bucket_quota;
  }

  void set_id(const string& id) {
    this->id = id;
    period_map.id = id;
  }
  void set_epoch(epoch_t epoch) { this->epoch = epoch; }
  void set_realm_epoch(epoch_t epoch) { realm_epoch = epoch; }

  void set_predecessor(const string& predecessor)
  {
    predecessor_uuid = predecessor;
  }

  void set_realm_id(const string& _realm_id) {
    realm_id = _realm_id;
  }

  int reflect();

  int get_zonegroup(RGWZoneGroup& zonegroup,
		    const string& zonegroup_id);

  bool is_single_zonegroup()
  {
      return (period_map.zonegroups.size() == 1);
  }

  /*
    returns true if there are several zone groups with a least one zone
   */
  bool is_multi_zonegroups_with_zones()
  {
    int count = 0;
    for (const auto& zg:  period_map.zonegroups) {
      if (zg.second.zones.size() > 0) {
	if (count++ > 0) {
	  return true;
	}
      }
    }
    return false;
  }

  int get_latest_epoch(epoch_t& epoch);
  int set_latest_epoch(epoch_t epoch, bool exclusive = false,
                       RGWObjVersionTracker *objv = nullptr);
  // update latest_epoch if the given epoch is higher, else return -EEXIST
  int update_latest_epoch(epoch_t epoch);

  int init(CephContext *_cct, RGWRados *_store, const string &period_realm_id, const string &period_realm_name = "",
	   bool setup_obj = true);
  int init(CephContext *_cct, RGWRados *_store, bool setup_obj = true);  

  int create(bool exclusive = true);
  int delete_obj();
  int store_info(bool exclusive);
  int add_zonegroup(const RGWZoneGroup& zonegroup);

  void fork();
  int update();

  // commit a staging period; only for use on master zone
  int commit(RGWRealm& realm, const RGWPeriod &current_period,
             std::ostream& error_stream, bool force_if_stale = false);

  void encode(bufferlist& bl) const {
    ENCODE_START(1, 1, bl);
    ::encode(id, bl);
    ::encode(epoch, bl);
    ::encode(realm_epoch, bl);
    ::encode(predecessor_uuid, bl);
    ::encode(sync_status, bl);
    ::encode(period_map, bl);
    ::encode(master_zone, bl);
    ::encode(master_zonegroup, bl);
    ::encode(period_config, bl);
    ::encode(realm_id, bl);
    ::encode(realm_name, bl);
    ENCODE_FINISH(bl);
  }

  void decode(bufferlist::iterator& bl) {
    DECODE_START(1, bl);
    ::decode(id, bl);
    ::decode(epoch, bl);
    ::decode(realm_epoch, bl);
    ::decode(predecessor_uuid, bl);
    ::decode(sync_status, bl);
    ::decode(period_map, bl);
    ::decode(master_zone, bl);
    ::decode(master_zonegroup, bl);
    ::decode(period_config, bl);
    ::decode(realm_id, bl);
    ::decode(realm_name, bl);
    DECODE_FINISH(bl);
  }
  void dump(Formatter *f) const;
  void decode_json(JSONObj *obj);

  static string get_staging_id(const string& realm_id) {
    return realm_id + ":staging";
  }
};
WRITE_CLASS_ENCODER(RGWPeriod)

class RGWDataChangesLog;
class RGWMetaSyncStatusManager;
class RGWDataSyncStatusManager;
class RGWReplicaLogger;
class RGWCoroutinesManagerRegistry;
  
class RGWStateLog {
  RGWRados *store;
  int num_shards;
  string module_name;

  void oid_str(int shard, string& oid);
  int get_shard_num(const string& object);
  string get_oid(const string& object);
  int open_ioctx(librados::IoCtx& ioctx);

  struct list_state {
    int cur_shard;
    int max_shard;
    string marker;
    string client_id;
    string op_id;
    string object;

    list_state() : cur_shard(0), max_shard(0) {}
  };

protected:
  virtual bool dump_entry_internal(const cls_statelog_entry& entry, Formatter *f) {
    return false;
  }

public:
  RGWStateLog(RGWRados *_store, int _num_shards, const string& _module_name) :
              store(_store), num_shards(_num_shards), module_name(_module_name) {}
  virtual ~RGWStateLog() {}

  int store_entry(const string& client_id, const string& op_id, const string& object,
                  uint32_t state, bufferlist *bl, uint32_t *check_state);

  int remove_entry(const string& client_id, const string& op_id, const string& object);

  void init_list_entries(const string& client_id, const string& op_id, const string& object,
                         void **handle);

  int list_entries(void *handle, int max_entries, list<cls_statelog_entry>& entries, bool *done);

  void finish_list_entries(void *handle);

  virtual void dump_entry(const cls_statelog_entry& entry, Formatter *f);
};

/*
 * state transitions:
 *
 * unknown -> in-progress -> complete
 *                        -> error
 *
 * user can try setting the 'abort' state, and it can only succeed if state is
 * in-progress.
 *
 * state renewal cannot switch state (stays in the same state)
 *
 * rgw can switch from in-progress to complete
 * rgw can switch from in-progress to error
 *
 * rgw can switch from abort to cancelled
 *
 */

class RGWOpState : public RGWStateLog {
protected:
  bool dump_entry_internal(const cls_statelog_entry& entry, Formatter *f) override;
public:

  enum OpState {
    OPSTATE_UNKNOWN     = 0,
    OPSTATE_IN_PROGRESS = 1,
    OPSTATE_COMPLETE    = 2,
    OPSTATE_ERROR       = 3,
    OPSTATE_ABORT       = 4,
    OPSTATE_CANCELLED   = 5,
  };

  explicit RGWOpState(RGWRados *_store);

  int state_from_str(const string& s, OpState *state);
  int set_state(const string& client_id, const string& op_id, const string& object, OpState state);
  int renew_state(const string& client_id, const string& op_id, const string& object, OpState state);
};

class RGWOpStateSingleOp
{
  RGWOpState os;
  string client_id;
  string op_id;
  string object;

  CephContext *cct;

  RGWOpState::OpState cur_state;
  ceph::real_time last_update;

public:
  RGWOpStateSingleOp(RGWRados *store, const string& cid, const string& oid, const string& obj);

  int set_state(RGWOpState::OpState state);
  int renew_state();
};

class RGWGetBucketStats_CB : public RefCountedObject {
protected:
  rgw_bucket bucket;
  map<RGWObjCategory, RGWStorageStats> *stats;
public:
  explicit RGWGetBucketStats_CB(const rgw_bucket& _bucket) : bucket(_bucket), stats(NULL) {}
  ~RGWGetBucketStats_CB() override {}
  virtual void handle_response(int r) = 0;
  virtual void set_response(map<RGWObjCategory, RGWStorageStats> *_stats) {
    stats = _stats;
  }
};

class RGWGetUserStats_CB : public RefCountedObject {
protected:
  rgw_user user;
  RGWStorageStats stats;
public:
  explicit RGWGetUserStats_CB(const rgw_user& _user) : user(_user) {}
  ~RGWGetUserStats_CB() override {}
  virtual void handle_response(int r) = 0;
  virtual void set_response(RGWStorageStats& _stats) {
    stats = _stats;
  }
};

class RGWGetDirHeader_CB;
class RGWGetUserHeader_CB;

struct rgw_rados_ref {
  rgw_pool pool;
  string oid;
  string key;
  librados::IoCtx ioctx;
};

class RGWChainedCache {
public:
  virtual ~RGWChainedCache() {}
  virtual void chain_cb(const string& key, void *data) = 0;
  virtual void invalidate(const string& key) = 0;
  virtual void invalidate_all() = 0;

  struct Entry {
    RGWChainedCache *cache;
    const string& key;
    void *data;

    Entry(RGWChainedCache *_c, const string& _k, void *_d) : cache(_c), key(_k), data(_d) {}
  };
};

template <class T, class S>
class RGWObjectCtxImpl {
  RGWRados *store;
  std::map<T, S> objs_state;
  RWLock lock;

public:
  RGWObjectCtxImpl(RGWRados *_store) : store(_store), lock("RGWObjectCtxImpl") {}

  S *get_state(const T& obj) {
    S *result;
    typename std::map<T, S>::iterator iter;
    lock.get_read();
    assert (!obj.empty());
    iter = objs_state.find(obj);
    if (iter != objs_state.end()) {
      result = &iter->second;
      lock.unlock();
    } else {
      lock.unlock();
      lock.get_write();
      result = &objs_state[obj];
      lock.unlock();
    }
    return result;
  }

  void set_atomic(T& obj) {
    RWLock::WLocker wl(lock);
    assert (!obj.empty());
    objs_state[obj].is_atomic = true;
  }
  void set_prefetch_data(T& obj) {
    RWLock::WLocker wl(lock);
    assert (!obj.empty());
    objs_state[obj].prefetch_data = true;
  }
  void invalidate(T& obj) {
    RWLock::WLocker wl(lock);
    auto iter = objs_state.find(obj);
    if (iter == objs_state.end()) {
      return;
    }
    bool is_atomic = iter->second.is_atomic;
    bool prefetch_data = iter->second.prefetch_data;
  
    objs_state.erase(iter);

    if (is_atomic || prefetch_data) {
      auto& s = objs_state[obj];
      s.is_atomic = is_atomic;
      s.prefetch_data = prefetch_data;
    }
  }
};

template<>
void RGWObjectCtxImpl<rgw_obj, RGWObjState>::invalidate(rgw_obj& obj);

template<>
void RGWObjectCtxImpl<rgw_raw_obj, RGWRawObjState>::invalidate(rgw_raw_obj& obj);

struct RGWObjectCtx {
  RGWRados *store;
  void *user_ctx;

  RGWObjectCtxImpl<rgw_obj, RGWObjState> obj;
  RGWObjectCtxImpl<rgw_raw_obj, RGWRawObjState> raw;

  explicit RGWObjectCtx(RGWRados *_store) : store(_store), user_ctx(NULL), obj(store), raw(store) { }
  RGWObjectCtx(RGWRados *_store, void *_user_ctx) : store(_store), user_ctx(_user_ctx), obj(store), raw(store) { }
};

class Finisher;
class RGWAsyncRadosProcessor;

template <class T>
class RGWChainedCacheImpl;

struct bucket_info_entry {
  RGWBucketInfo info;
  real_time mtime;
  map<string, bufferlist> attrs;
};

struct tombstone_entry {
  ceph::real_time mtime;
  uint32_t zone_short_id;
  uint64_t pg_ver;

  tombstone_entry() = default;
  tombstone_entry(const RGWObjState& state)
    : mtime(state.mtime), zone_short_id(state.zone_short_id),
      pg_ver(state.pg_ver) {}
};

class RGWIndexCompletionManager;

class RGWRados
{
  friend class RGWGC;
  friend class RGWMetaNotifier;
  friend class RGWDataNotifier;
  friend class RGWLC;
  friend class RGWObjectExpirer;
  friend class RGWMetaSyncProcessorThread;
  friend class RGWDataSyncProcessorThread;
  friend class RGWStateLog;
  friend class RGWReplicaLogger;
  friend class RGWReshard;
  friend class RGWBucketReshard;
  friend class BucketIndexLockGuard;
  friend class RGWCompleteMultipart;

  /** Open the pool used as root for this gateway */
  int open_root_pool_ctx();
  int open_gc_pool_ctx();
  int open_lc_pool_ctx();
  int open_objexp_pool_ctx();
  int open_reshard_pool_ctx();

  int open_pool_ctx(const rgw_pool& pool, librados::IoCtx&  io_ctx);
  int open_bucket_index_ctx(const RGWBucketInfo& bucket_info, librados::IoCtx& index_ctx);
  int open_bucket_index(const RGWBucketInfo& bucket_info, librados::IoCtx&  index_ctx, string& bucket_oid);
  int open_bucket_index_base(const RGWBucketInfo& bucket_info, librados::IoCtx&  index_ctx,
      string& bucket_oid_base);
  int open_bucket_index_shard(const RGWBucketInfo& bucket_info, librados::IoCtx& index_ctx,
      const string& obj_key, string *bucket_obj, int *shard_id);
  int open_bucket_index_shard(const RGWBucketInfo& bucket_info, librados::IoCtx& index_ctx,
                              int shard_id, string *bucket_obj);
  int open_bucket_index(const RGWBucketInfo& bucket_info, librados::IoCtx& index_ctx,
      map<int, string>& bucket_objs, int shard_id = -1, map<int, string> *bucket_instance_ids = NULL);
  template<typename T>
  int open_bucket_index(const RGWBucketInfo& bucket_info, librados::IoCtx& index_ctx,
                        map<int, string>& oids, map<int, T>& bucket_objs,
                        int shard_id = -1, map<int, string> *bucket_instance_ids = NULL);
  void build_bucket_index_marker(const string& shard_id_str, const string& shard_marker,
      string *marker);

  void get_bucket_instance_ids(const RGWBucketInfo& bucket_info, int shard_id, map<int, string> *result);

  std::atomic<int64_t> max_req_id = { 0 };
  Mutex lock;
  Mutex watchers_lock;
  SafeTimer *timer;

  RGWGC *gc;
  RGWLC *lc;
  RGWObjectExpirer *obj_expirer;
  bool use_gc_thread;
  bool use_lc_thread;
  bool quota_threads;
  bool run_sync_thread;
  bool run_reshard_thread;

  RGWAsyncRadosProcessor* async_rados;

  RGWMetaNotifier *meta_notifier;
  RGWDataNotifier *data_notifier;
  RGWMetaSyncProcessorThread *meta_sync_processor_thread;
  RGWSyncTraceManager *sync_tracer;
  map<string, RGWDataSyncProcessorThread *> data_sync_processor_threads;

  RGWSyncLogTrimThread *sync_log_trimmer{nullptr};

  Mutex meta_sync_thread_lock;
  Mutex data_sync_thread_lock;

  int num_watchers;
  RGWWatcher **watchers;
  std::set<int> watchers_set;
  librados::IoCtx root_pool_ctx;      // .rgw
  librados::IoCtx control_pool_ctx;   // .rgw.control
  bool watch_initialized;

  friend class RGWWatcher;

  Mutex bucket_id_lock;

  // This field represents the number of bucket index object shards
  uint32_t bucket_index_max_shards;

  int get_obj_head_ioctx(const RGWBucketInfo& bucket_info, const rgw_obj& obj, librados::IoCtx *ioctx);
  int get_obj_head_ref(const RGWBucketInfo& bucket_info, const rgw_obj& obj, rgw_rados_ref *ref);
  int get_system_obj_ref(const rgw_raw_obj& obj, rgw_rados_ref *ref);
  uint64_t max_bucket_id;

  int get_olh_target_state(RGWObjectCtx& rctx, const RGWBucketInfo& bucket_info, const rgw_obj& obj,
                           RGWObjState *olh_state, RGWObjState **target_state);
  int get_system_obj_state_impl(RGWObjectCtx *rctx, rgw_raw_obj& obj, RGWRawObjState **state, RGWObjVersionTracker *objv_tracker);
  int get_obj_state_impl(RGWObjectCtx *rctx, const RGWBucketInfo& bucket_info, const rgw_obj& obj, RGWObjState **state,
                         bool follow_olh, bool assume_noent = false);
  int append_atomic_test(RGWObjectCtx *rctx, const RGWBucketInfo& bucket_info, const rgw_obj& obj,
                         librados::ObjectOperation& op, RGWObjState **state);

  int update_placement_map();
  int store_bucket_info(RGWBucketInfo& info, map<string, bufferlist> *pattrs, RGWObjVersionTracker *objv_tracker, bool exclusive);

  void remove_rgw_head_obj(librados::ObjectWriteOperation& op);
  void cls_obj_check_prefix_exist(librados::ObjectOperation& op, const string& prefix, bool fail_if_exist);
  void cls_obj_check_mtime(librados::ObjectOperation& op, const real_time& mtime, bool high_precision_time, RGWCheckMTimeType type);
protected:
  CephContext *cct;

  std::vector<librados::Rados> rados;
  uint32_t next_rados_handle;
  RWLock handle_lock;
  std::map<pthread_t, int> rados_map;

  using RGWChainedCacheImpl_bucket_info_entry = RGWChainedCacheImpl<bucket_info_entry>;
  RGWChainedCacheImpl_bucket_info_entry *binfo_cache;

  using tombstone_cache_t = lru_map<rgw_obj, tombstone_entry>;
  tombstone_cache_t *obj_tombstone_cache;

  librados::IoCtx gc_pool_ctx;        // .rgw.gc
  librados::IoCtx lc_pool_ctx;        // .rgw.lc
  librados::IoCtx objexp_pool_ctx;
  librados::IoCtx reshard_pool_ctx;

  bool pools_initialized;

  string trans_id_suffix;

  RGWQuotaHandler *quota_handler;

  Finisher *finisher;

  RGWCoroutinesManagerRegistry *cr_registry;

  RGWSyncModulesManager *sync_modules_manager{nullptr};
  RGWSyncModuleInstanceRef sync_module;
  bool writeable_zone{false};

  RGWZoneGroup zonegroup;
  RGWZone zone_public_config; /* external zone params, e.g., entrypoints, log flags, etc. */  
  RGWZoneParams zone_params; /* internal zone params, e.g., rados pools */
  uint32_t zone_short_id;

  RGWPeriod current_period;

  RGWIndexCompletionManager *index_completion_manager{nullptr};
public:
  RGWRados() : lock("rados_timer_lock"), watchers_lock("watchers_lock"), timer(NULL),
               gc(NULL), lc(NULL), obj_expirer(NULL), use_gc_thread(false), use_lc_thread(false), quota_threads(false),
               run_sync_thread(false), run_reshard_thread(false), async_rados(nullptr), meta_notifier(NULL),
               data_notifier(NULL), meta_sync_processor_thread(NULL),
               meta_sync_thread_lock("meta_sync_thread_lock"), data_sync_thread_lock("data_sync_thread_lock"),
               num_watchers(0), watchers(NULL),
               watch_initialized(false),
               bucket_id_lock("rados_bucket_id"),
               bucket_index_max_shards(0),
               max_bucket_id(0), cct(NULL),
               next_rados_handle(0),
               handle_lock("rados_handle_lock"),
               binfo_cache(NULL), obj_tombstone_cache(nullptr),
               pools_initialized(false),
               quota_handler(NULL),
               finisher(NULL),
               cr_registry(NULL),
               zone_short_id(0),
               rest_master_conn(NULL),
               meta_mgr(NULL), data_log(NULL), reshard(NULL) {}

  uint64_t get_new_req_id() {
    return ++max_req_id;
  }

  librados::IoCtx* get_lc_pool_ctx() {
    return &lc_pool_ctx;
  }
  void set_context(CephContext *_cct) {
    cct = _cct;
  }

  /**
   * AmazonS3 errors contain a HostId string, but is an opaque base64 blob; we
   * try to be more transparent. This has a wrapper so we can update it when zonegroup/zone are changed.
   */
  void init_host_id() {
    /* uint64_t needs 16, two '-' separators and a trailing null */
    const string& zone_name = get_zone().name;
    const string& zonegroup_name = zonegroup.get_name();
    char charbuf[16 + zone_name.size() + zonegroup_name.size() + 2 + 1];
    snprintf(charbuf, sizeof(charbuf), "%llx-%s-%s", (unsigned long long)instance_id(), zone_name.c_str(), zonegroup_name.c_str());
    string s(charbuf);
    host_id = s;
  }

  string host_id;

  RGWRealm realm;

  RGWRESTConn *rest_master_conn;
  map<string, RGWRESTConn *> zone_conn_map;
  map<string, RGWRESTConn *> zone_data_sync_from_map;
  map<string, RGWRESTConn *> zone_data_notify_to_map;
  map<string, RGWRESTConn *> zonegroup_conn_map;

  map<string, string> zone_id_by_name;
  map<string, RGWZone> zone_by_id;

  RGWRESTConn *get_zone_conn_by_id(const string& id) {
    auto citer = zone_conn_map.find(id);
    if (citer == zone_conn_map.end()) {
      return NULL;
    }

    return citer->second;
  }

  RGWRESTConn *get_zone_conn_by_name(const string& name) {
    auto i = zone_id_by_name.find(name);
    if (i == zone_id_by_name.end()) {
      return NULL;
    }

    return get_zone_conn_by_id(i->second);
  }

  bool find_zone_id_by_name(const string& name, string *id) {
    auto i = zone_id_by_name.find(name);
    if (i == zone_id_by_name.end()) {
      return false;
    }
    *id = i->second; 
    return true;
  }

  int get_zonegroup(const string& id, RGWZoneGroup& zonegroup) {
    int ret = 0;
    if (id == get_zonegroup().get_id()) {
      zonegroup = get_zonegroup();
    } else if (!current_period.get_id().empty()) {
      ret = current_period.get_zonegroup(zonegroup, id);
    }
    return ret;
  }

  RGWRealm& get_realm() {
    return realm;
  }

  RGWZoneParams& get_zone_params() { return zone_params; }
  RGWZoneGroup& get_zonegroup() {
    return zonegroup;
  }
  RGWZone& get_zone() {
    return zone_public_config;
  }

  bool zone_is_writeable() {
    return writeable_zone && !get_zone().is_read_only();
  }

  uint32_t get_zone_short_id() const {
    return zone_short_id;
  }

  bool zone_syncs_from(RGWZone& target_zone, RGWZone& source_zone);

  const RGWQuotaInfo& get_bucket_quota() {
    return current_period.get_config().bucket_quota;
  }

  const RGWQuotaInfo& get_user_quota() {
    return current_period.get_config().user_quota;
  }

  const string& get_current_period_id() {
    return current_period.get_id();
  }

  bool has_zonegroup_api(const std::string& api) const {
    if (!current_period.get_id().empty()) {
      const auto& zonegroups_by_api = current_period.get_map().zonegroups_by_api;
      if (zonegroups_by_api.find(api) != zonegroups_by_api.end())
        return true;
    }
    return false;
  }

  // pulls missing periods for period_history
  std::unique_ptr<RGWPeriodPuller> period_puller;
  // maintains a connected history of periods
  std::unique_ptr<RGWPeriodHistory> period_history;

  RGWAsyncRadosProcessor* get_async_rados() const { return async_rados; };

  RGWMetadataManager *meta_mgr;

  RGWDataChangesLog *data_log;

  RGWReshard *reshard;
  std::shared_ptr<RGWReshardWait> reshard_wait;

  virtual ~RGWRados() = default;

  tombstone_cache_t *get_tombstone_cache() {
    return obj_tombstone_cache;
  }

  RGWSyncModulesManager *get_sync_modules_manager() {
    return sync_modules_manager;
  }
  const RGWSyncModuleInstanceRef& get_sync_module() {
    return sync_module;
  }
  RGWSyncTraceManager *get_sync_tracer() {
    return sync_tracer;
  }

  int get_required_alignment(const rgw_pool& pool, uint64_t *alignment);
  int get_max_chunk_size(const rgw_pool& pool, uint64_t *max_chunk_size);
  int get_max_chunk_size(const string& placement_rule, const rgw_obj& obj, uint64_t *max_chunk_size);

  uint32_t get_max_bucket_shards() {
    return rgw_shards_max();
  }


  int get_raw_obj_ref(const rgw_raw_obj& obj, rgw_rados_ref *ref);

  int list_raw_objects_init(const rgw_pool& pool, const string& marker, RGWListRawObjsCtx *ctx);
  int list_raw_objects_next(const string& prefix_filter, int max,
                            RGWListRawObjsCtx& ctx, list<string>& oids,
                            bool *is_truncated);
  int list_raw_objects(const rgw_pool& pool, const string& prefix_filter, int max,
                       RGWListRawObjsCtx& ctx, list<string>& oids,
                       bool *is_truncated);
  string list_raw_objs_get_cursor(RGWListRawObjsCtx& ctx);

  int list_raw_prefixed_objs(const rgw_pool& pool, const string& prefix, list<string>& result);
  int list_zonegroups(list<string>& zonegroups);
  int list_regions(list<string>& regions);
  int list_zones(list<string>& zones);
  int list_realms(list<string>& realms);
  int list_periods(list<string>& periods);
  int list_periods(const string& current_period, list<string>& periods);
  void tick();

  CephContext *ctx() { return cct; }
  /** do all necessary setup of the storage device */
  int initialize(CephContext *_cct, bool _use_gc_thread, bool _use_lc_thread, bool _quota_threads, bool _run_sync_thread, bool _run_reshard_thread) {
    set_context(_cct);
    use_gc_thread = _use_gc_thread;
    use_lc_thread = _use_lc_thread;
    quota_threads = _quota_threads;
    run_sync_thread = _run_sync_thread;
    run_reshard_thread = _run_reshard_thread;
    return initialize();
  }
  /** Initialize the RADOS instance and prepare to do other ops */
  virtual int init_rados();
  int init_zg_from_period(bool *initialized);
  int init_zg_from_local(bool *creating_defaults);
  int init_complete();
  int replace_region_with_zonegroup();
  int convert_regionmap();
  int initialize();
  void finalize();

  int register_to_service_map(const string& daemon_type, const map<string, string>& meta);
  int update_service_map(const std::map<std::string, std::string>& status);

  void schedule_context(Context *c);

  /** set up a bucket listing. handle is filled in. */
  int list_buckets_init(RGWAccessHandle *handle);
  /** 
   * get the next bucket in the listing. obj is filled in,
   * handle is updated.
   */
  int list_buckets_next(rgw_bucket_dir_entry& obj, RGWAccessHandle *handle);

  /// list logs
  int log_list_init(const string& prefix, RGWAccessHandle *handle);
  int log_list_next(RGWAccessHandle handle, string *name);

  /// remove log
  int log_remove(const string& name);

  /// show log
  int log_show_init(const string& name, RGWAccessHandle *handle);
  int log_show_next(RGWAccessHandle handle, rgw_log_entry *entry);

  // log bandwidth info
  int log_usage(map<rgw_user_bucket, RGWUsageBatch>& usage_info);
  int read_usage(const rgw_user& user, uint64_t start_epoch, uint64_t end_epoch, uint32_t max_entries,
                 bool *is_truncated, RGWUsageIter& read_iter, map<rgw_user_bucket, rgw_usage_log_entry>& usage);
  int trim_usage(rgw_user& user, uint64_t start_epoch, uint64_t end_epoch);

  int create_pool(const rgw_pool& pool);

  int init_bucket_index(RGWBucketInfo& bucket_info, int num_shards);
  int select_bucket_placement(RGWUserInfo& user_info, const string& zonegroup_id, const string& rule,
                              string *pselected_rule_name, RGWZonePlacementInfo *rule_info);
  int select_legacy_bucket_placement(RGWZonePlacementInfo *rule_info);
  int select_new_bucket_location(RGWUserInfo& user_info, const string& zonegroup_id, const string& rule,
                                 string *pselected_rule_name, RGWZonePlacementInfo *rule_info);
  int select_bucket_location_by_rule(const string& location_rule, RGWZonePlacementInfo *rule_info);
  void create_bucket_id(string *bucket_id);

  bool get_obj_data_pool(const string& placement_rule, const rgw_obj& obj, rgw_pool *pool);
  bool obj_to_raw(const string& placement_rule, const rgw_obj& obj, rgw_raw_obj *raw_obj);

  int create_bucket(RGWUserInfo& owner, rgw_bucket& bucket,
                            const string& zonegroup_id,
                            const string& placement_rule,
                            const string& swift_ver_location,
                            const RGWQuotaInfo * pquota_info,
                            map<std::string,bufferlist>& attrs,
                            RGWBucketInfo& bucket_info,
                            obj_version *pobjv,
                            obj_version *pep_objv,
                            ceph::real_time creation_time,
                            rgw_bucket *master_bucket,
                            uint32_t *master_num_shards,
                            bool exclusive = true);
  int add_bucket_placement(const rgw_pool& new_pool);
  int remove_bucket_placement(const rgw_pool& new_pool);
  int list_placement_set(set<rgw_pool>& names);
  int create_pools(vector<rgw_pool>& pools, vector<int>& retcodes);

  RGWCoroutinesManagerRegistry *get_cr_registry() { return cr_registry; }

  class SystemObject {
    RGWRados *store;
    RGWObjectCtx& ctx;
    rgw_raw_obj obj;

    RGWObjState *state;

  protected:
    int get_state(RGWRawObjState **pstate, RGWObjVersionTracker *objv_tracker);

  public:
    SystemObject(RGWRados *_store, RGWObjectCtx& _ctx, rgw_raw_obj& _obj) : store(_store), ctx(_ctx), obj(_obj), state(NULL) {}

    void invalidate_state();

    RGWRados *get_store() { return store; }
    rgw_raw_obj& get_obj() { return obj; }
    RGWObjectCtx& get_ctx() { return ctx; }

    struct Read {
      RGWRados::SystemObject *source;

      struct GetObjState {
        rgw_rados_ref ref;
        bool has_ref{false};
        uint64_t last_ver{0};

        GetObjState() {}

        int get_ref(RGWRados *store, rgw_raw_obj& obj, rgw_rados_ref **pref);
      } state;
      
      struct StatParams {
        ceph::real_time *lastmod;
        uint64_t *obj_size;
        map<string, bufferlist> *attrs;

        StatParams() : lastmod(NULL), obj_size(NULL), attrs(NULL) {}
      } stat_params;

      struct ReadParams {
        rgw_cache_entry_info *cache_info{nullptr};
        map<string, bufferlist> *attrs;

        ReadParams() : attrs(NULL) {}
      } read_params;

      explicit Read(RGWRados::SystemObject *_source) : source(_source) {}

      int stat(RGWObjVersionTracker *objv_tracker);
      int read(int64_t ofs, int64_t end, bufferlist& bl, RGWObjVersionTracker *objv_tracker);
      int get_attr(const char *name, bufferlist& dest);
    };
  };

  struct BucketShard {
    RGWRados *store;
    rgw_bucket bucket;
    int shard_id;
    librados::IoCtx index_ctx;
    string bucket_obj;

    explicit BucketShard(RGWRados *_store) : store(_store), shard_id(-1) {}
    int init(const rgw_bucket& _bucket, const rgw_obj& obj);
    int init(const rgw_bucket& _bucket, int sid);
  };

  class Object {
    RGWRados *store;
    RGWBucketInfo bucket_info;
    RGWObjectCtx& ctx;
    rgw_obj obj;

    BucketShard bs;

    RGWObjState *state;

    bool versioning_disabled;

    bool bs_initialized;

  protected:
    int get_state(RGWObjState **pstate, bool follow_olh, bool assume_noent = false);
    void invalidate_state();

    int prepare_atomic_modification(librados::ObjectWriteOperation& op, bool reset_obj, const string *ptag,
                                    const char *ifmatch, const char *ifnomatch, bool removal_op, bool modify_tail);
    int complete_atomic_modification();

  public:
    Object(RGWRados *_store, const RGWBucketInfo& _bucket_info, RGWObjectCtx& _ctx, const rgw_obj& _obj) : store(_store), bucket_info(_bucket_info),
                                                                                               ctx(_ctx), obj(_obj), bs(store),
                                                                                               state(NULL), versioning_disabled(false),
                                                                                               bs_initialized(false) {}

    RGWRados *get_store() { return store; }
    rgw_obj& get_obj() { return obj; }
    RGWObjectCtx& get_ctx() { return ctx; }
    RGWBucketInfo& get_bucket_info() { return bucket_info; }
    int get_manifest(RGWObjManifest **pmanifest);

    int get_bucket_shard(BucketShard **pbs) {
      if (!bs_initialized) {
        int r = bs.init(bucket_info.bucket, obj);
        if (r < 0) {
          return r;
        }
        bs_initialized = true;
      }
      *pbs = &bs;
      return 0;
    }

    void set_versioning_disabled(bool status) {
      versioning_disabled = status;
    }

    bool versioning_enabled() {
      return (!versioning_disabled && bucket_info.versioning_enabled());
    }

    struct Read {
      RGWRados::Object *source;

      struct GetObjState {
        librados::IoCtx io_ctx;
        rgw_obj obj;
        rgw_raw_obj head_obj;
      } state;
      
      struct ConditionParams {
        const ceph::real_time *mod_ptr;
        const ceph::real_time *unmod_ptr;
        bool high_precision_time;
        uint32_t mod_zone_id;
        uint64_t mod_pg_ver;
        const char *if_match;
        const char *if_nomatch;
        
        ConditionParams() : 
                 mod_ptr(NULL), unmod_ptr(NULL), high_precision_time(false), mod_zone_id(0), mod_pg_ver(0),
                 if_match(NULL), if_nomatch(NULL) {}
      } conds;

      struct Params {
        ceph::real_time *lastmod;
        uint64_t *obj_size;
        map<string, bufferlist> *attrs;

        Params() : lastmod(NULL), obj_size(NULL), attrs(NULL) {}
      } params;

      explicit Read(RGWRados::Object *_source) : source(_source) {}

      int prepare();
      static int range_to_ofs(uint64_t obj_size, int64_t &ofs, int64_t &end);
      int read(int64_t ofs, int64_t end, bufferlist& bl);
      int iterate(int64_t ofs, int64_t end, RGWGetDataCB *cb);
      int get_attr(const char *name, bufferlist& dest);
    };

    struct Write {
      RGWRados::Object *target;
      
      struct MetaParams {
        ceph::real_time *mtime;
        map<std::string, bufferlist>* rmattrs;
        const bufferlist *data;
        RGWObjManifest *manifest;
        const string *ptag;
        list<rgw_obj_index_key> *remove_objs;
        ceph::real_time set_mtime;
        rgw_user owner;
        RGWObjCategory category;
        int flags;
        const char *if_match;
        const char *if_nomatch;
        uint64_t olh_epoch;
        ceph::real_time delete_at;
        bool canceled;
        const string *user_data;
        rgw_zone_set *zones_trace;
        bool modify_tail;
<<<<<<< HEAD
        bool accounted_entry;        
=======
        bool completeMultipart;
>>>>>>> a0c921c8

        MetaParams() : mtime(NULL), rmattrs(NULL), data(NULL), manifest(NULL), ptag(NULL),
                 remove_objs(NULL), category(RGW_OBJ_CATEGORY_MAIN), flags(0),
                 if_match(NULL), if_nomatch(NULL), olh_epoch(0), canceled(false), user_data(nullptr), zones_trace(nullptr),
<<<<<<< HEAD
                 modify_tail(false), accounted_entry(true) {}
=======
                 modify_tail(false),  completeMultipart(false) {}
>>>>>>> a0c921c8
      } meta;

      explicit Write(RGWRados::Object *_target) : target(_target) {}

      int _do_write_meta(uint64_t size, uint64_t accounted_size,
                     map<std::string, bufferlist>& attrs,
                     bool modify_tail, bool assume_noent,
                     void *index_op);
      int write_meta(uint64_t size, uint64_t accounted_size,
                     map<std::string, bufferlist>& attrs);
      int write_data(const char *data, uint64_t ofs, uint64_t len, bool exclusive);
    };

    struct Delete {
      RGWRados::Object *target;

      struct DeleteParams {
        rgw_user bucket_owner;
        int versioning_status;
        ACLOwner obj_owner; /* needed for creation of deletion marker */
        uint64_t olh_epoch;
        string marker_version_id;
        uint32_t bilog_flags;
        list<rgw_obj_index_key> *remove_objs;
        ceph::real_time expiration_time;
        ceph::real_time unmod_since;
        ceph::real_time mtime; /* for setting delete marker mtime */
        bool high_precision_time;
        rgw_zone_set *zones_trace;

        DeleteParams() : versioning_status(0), olh_epoch(0), bilog_flags(0), remove_objs(NULL), high_precision_time(false), zones_trace(nullptr) {}
      } params;

      struct DeleteResult {
        bool delete_marker;
        string version_id;

        DeleteResult() : delete_marker(false) {}
      } result;
      
      explicit Delete(RGWRados::Object *_target) : target(_target) {}

      int delete_obj();
    };

    struct Stat {
      RGWRados::Object *source;

      struct Result {
        rgw_obj obj;
        RGWObjManifest manifest;
        bool has_manifest;
        uint64_t size;
	struct timespec mtime;
        map<string, bufferlist> attrs;

        Result() : has_manifest(false), size(0) {}
      } result;

      struct State {
        librados::IoCtx io_ctx;
        librados::AioCompletion *completion;
        int ret;

        State() : completion(NULL), ret(0) {}
      } state;


      explicit Stat(RGWRados::Object *_source) : source(_source) {}

      int stat_async();
      int wait();
      int stat();
    private:
      int finish();
    };
  };

  class Bucket {
    RGWRados *store;
    RGWBucketInfo bucket_info;
    rgw_bucket& bucket;
    int shard_id;

  public:
    Bucket(RGWRados *_store, const RGWBucketInfo& _bucket_info) : store(_store), bucket_info(_bucket_info), bucket(bucket_info.bucket),
                                                            shard_id(RGW_NO_SHARD) {}
    RGWRados *get_store() { return store; }
    rgw_bucket& get_bucket() { return bucket; }
    RGWBucketInfo& get_bucket_info() { return bucket_info; }

    int update_bucket_id(const string& new_bucket_id);

    int get_shard_id() { return shard_id; }
    void set_shard_id(int id) {
      shard_id = id;
    }

    class UpdateIndex {
      RGWRados::Bucket *target;
      string optag;
      rgw_obj obj;
      uint16_t bilog_flags{0};
      BucketShard bs;
      bool bs_initialized{false};
      bool blind;
      bool prepared{false};
      rgw_zone_set *zones_trace{nullptr};

      int init_bs() {
        int r = bs.init(target->get_bucket(), obj);
        if (r < 0) {
          return r;
        }
        bs_initialized = true;
        return 0;
      }

      void invalidate_bs() {
        bs_initialized = false;
      }

      int guard_reshard(BucketShard **pbs, std::function<int(BucketShard *)> call);
    public:

      UpdateIndex(RGWRados::Bucket *_target, const rgw_obj& _obj) : target(_target), obj(_obj),
                                                              bs(target->get_store()) {
                                                                blind = (target->get_bucket_info().index_type == RGWBIType_Indexless);
                                                              }

      int get_bucket_shard(BucketShard **pbs) {
        if (!bs_initialized) {
          int r = init_bs();
          if (r < 0) {
            return r;
          }
        }
        *pbs = &bs;
        return 0;
      }

      void set_bilog_flags(uint16_t flags) {
        bilog_flags = flags;
      }
      
      void set_zones_trace(rgw_zone_set *_zones_trace) {
        zones_trace = _zones_trace;
      }

      int prepare(RGWModifyOp, const string *write_tag);
      int complete(int64_t poolid, uint64_t epoch, uint64_t size,
                   uint64_t accounted_size, ceph::real_time& ut,
                   const string& etag, const string& content_type,
                   bufferlist *acl_bl, RGWObjCategory category,
		   list<rgw_obj_index_key> *remove_objs, const string *user_data = nullptr,
       bool accounted_entry = true);
      int complete_del(int64_t poolid, uint64_t epoch,
                       ceph::real_time& removed_mtime, /* mtime of removed object */
                       list<rgw_obj_index_key> *remove_objs);
      int cancel();

      const string *get_optag() { return &optag; }

      bool is_prepared() { return prepared; }
    };

    struct List {
      RGWRados::Bucket *target;
      rgw_obj_key next_marker;

      struct Params {
        string prefix;
        string delim;
        rgw_obj_key marker;
        rgw_obj_key end_marker;
        string ns;
        bool enforce_ns;
        RGWAccessListFilter *filter;
        bool list_versions;

        Params() : enforce_ns(true), filter(NULL), list_versions(false) {}
      } params;

    public:
      explicit List(RGWRados::Bucket *_target) : target(_target) {}

      int list_objects(int64_t max, vector<rgw_bucket_dir_entry> *result, map<string, bool> *common_prefixes, bool *is_truncated);
      rgw_obj_key& get_next_marker() {
        return next_marker;
      }
    };
  };

  /** Write/overwrite an object to the bucket storage. */
  virtual int put_system_obj_impl(rgw_raw_obj& obj, uint64_t size, ceph::real_time *mtime,
              map<std::string, bufferlist>& attrs, int flags,
              bufferlist& data,
              RGWObjVersionTracker *objv_tracker,
              ceph::real_time set_mtime /* 0 for don't set */);

  virtual int put_system_obj_data(void *ctx, rgw_raw_obj& obj, bufferlist& bl,
              off_t ofs, bool exclusive,
              RGWObjVersionTracker *objv_tracker = nullptr);
  int aio_put_obj_data(void *ctx, rgw_raw_obj& obj, bufferlist& bl,
                        off_t ofs, bool exclusive, void **handle);

  int put_system_obj(void *ctx, rgw_raw_obj& obj, const char *data, size_t len, bool exclusive,
              ceph::real_time *mtime, map<std::string, bufferlist>& attrs, RGWObjVersionTracker *objv_tracker,
              ceph::real_time set_mtime) {
    bufferlist bl;
    bl.append(data, len);
    int flags = PUT_OBJ_CREATE;
    if (exclusive)
      flags |= PUT_OBJ_EXCL;

    return put_system_obj_impl(obj, len, mtime, attrs, flags, bl, objv_tracker, set_mtime);
  }
  int aio_wait(void *handle);
  bool aio_completed(void *handle);

  int on_last_entry_in_listing(RGWBucketInfo& bucket_info,
                               const std::string& obj_prefix,
                               const std::string& obj_delim,
                               std::function<int(const rgw_bucket_dir_entry&)> handler);

  bool swift_versioning_enabled(const RGWBucketInfo& bucket_info) const {
    return bucket_info.has_swift_versioning() &&
        bucket_info.swift_ver_location.size();
  }

  int swift_versioning_copy(RGWObjectCtx& obj_ctx,              /* in/out */
                            const rgw_user& user,               /* in */
                            RGWBucketInfo& bucket_info,         /* in */
                            rgw_obj& obj);                      /* in */
  int swift_versioning_restore(RGWObjectCtx& obj_ctx,           /* in/out */
                               const rgw_user& user,            /* in */
                               RGWBucketInfo& bucket_info,      /* in */
                               rgw_obj& obj,                    /* in */
                               bool& restored);                 /* out */
  int copy_obj_to_remote_dest(RGWObjState *astate,
                              map<string, bufferlist>& src_attrs,
                              RGWRados::Object::Read& read_op,
                              const rgw_user& user_id,
                              rgw_obj& dest_obj,
                              ceph::real_time *mtime);

  enum AttrsMod {
    ATTRSMOD_NONE    = 0,
    ATTRSMOD_REPLACE = 1,
    ATTRSMOD_MERGE   = 2
  };

  int rewrite_obj(RGWBucketInfo& dest_bucket_info, rgw_obj& obj);

  int stat_remote_obj(RGWObjectCtx& obj_ctx,
               const rgw_user& user_id,
               const string& client_id,
               req_info *info,
               const string& source_zone,
               rgw_obj& src_obj,
               RGWBucketInfo& src_bucket_info,
               real_time *src_mtime,
               uint64_t *psize,
               const real_time *mod_ptr,
               const real_time *unmod_ptr,
               bool high_precision_time,
               const char *if_match,
               const char *if_nomatch,
               map<string, bufferlist> *pattrs,
               string *version_id,
               string *ptag,
               string *petag);

  int fetch_remote_obj(RGWObjectCtx& obj_ctx,
                       const rgw_user& user_id,
                       const string& client_id,
                       const string& op_id,
                       bool record_op_state,
                       req_info *info,
                       const string& source_zone,
                       rgw_obj& dest_obj,
                       rgw_obj& src_obj,
                       RGWBucketInfo& dest_bucket_info,
                       RGWBucketInfo& src_bucket_info,
                       ceph::real_time *src_mtime,
                       ceph::real_time *mtime,
                       const ceph::real_time *mod_ptr,
                       const ceph::real_time *unmod_ptr,
                       bool high_precision_time,
                       const char *if_match,
                       const char *if_nomatch,
                       AttrsMod attrs_mod,
                       bool copy_if_newer,
                       map<string, bufferlist>& attrs,
                       RGWObjCategory category,
                       uint64_t olh_epoch,
		       ceph::real_time delete_at,
                       string *version_id,
                       string *ptag,
                       ceph::buffer::list *petag,
                       void (*progress_cb)(off_t, void *),
                       void *progress_data,
                       rgw_zone_set *zones_trace= nullptr);
  /**
   * Copy an object.
   * dest_obj: the object to copy into
   * src_obj: the object to copy from
   * attrs: usage depends on attrs_mod parameter
   * attrs_mod: the modification mode of the attrs, may have the following values:
   *            ATTRSMOD_NONE - the attributes of the source object will be
   *                            copied without modifications, attrs parameter is ignored;
   *            ATTRSMOD_REPLACE - new object will have the attributes provided by attrs
   *                               parameter, source object attributes are not copied;
   *            ATTRSMOD_MERGE - any conflicting meta keys on the source object's attributes
   *                             are overwritten by values contained in attrs parameter.
   * Returns: 0 on success, -ERR# otherwise.
   */
  int copy_obj(RGWObjectCtx& obj_ctx,
               const rgw_user& user_id,
               const string& client_id,
               const string& op_id,
               req_info *info,
               const string& source_zone,
               rgw_obj& dest_obj,
               rgw_obj& src_obj,
               RGWBucketInfo& dest_bucket_info,
               RGWBucketInfo& src_bucket_info,
               ceph::real_time *src_mtime,
               ceph::real_time *mtime,
               const ceph::real_time *mod_ptr,
               const ceph::real_time *unmod_ptr,
               bool high_precision_time,
               const char *if_match,
               const char *if_nomatch,
               AttrsMod attrs_mod,
               bool copy_if_newer,
               map<std::string, bufferlist>& attrs,
               RGWObjCategory category,
               uint64_t olh_epoch,
	       ceph::real_time delete_at,
               string *version_id,
               string *ptag,
               ceph::buffer::list *petag,
               void (*progress_cb)(off_t, void *),
               void *progress_data);

  int copy_obj_data(RGWObjectCtx& obj_ctx,
               RGWBucketInfo& dest_bucket_info,
	       RGWRados::Object::Read& read_op, off_t end,
               rgw_obj& dest_obj,
               rgw_obj& src_obj,
               uint64_t max_chunk_size,
	       ceph::real_time *mtime,
	       ceph::real_time set_mtime,
               map<string, bufferlist>& attrs,
               RGWObjCategory category,
               uint64_t olh_epoch,
	       ceph::real_time delete_at,
               string *version_id,
               string *ptag,
               ceph::buffer::list *petag);
  
  int check_bucket_empty(RGWBucketInfo& bucket_info);

  /**
   * Delete a bucket.
   * bucket: the name of the bucket to delete
   * Returns 0 on success, -ERR# otherwise.
   */
  int delete_bucket(RGWBucketInfo& bucket_info, RGWObjVersionTracker& objv_tracker, bool check_empty = true);

  bool is_meta_master();

  /**
   * Check to see if the bucket metadata is synced
   */
  bool is_syncing_bucket_meta(const rgw_bucket& bucket);
  void wakeup_meta_sync_shards(set<int>& shard_ids);
  void wakeup_data_sync_shards(const string& source_zone, map<int, set<string> >& shard_ids);

  RGWMetaSyncStatusManager* get_meta_sync_manager();
  RGWDataSyncStatusManager* get_data_sync_manager(const std::string& source_zone);

  int set_bucket_owner(rgw_bucket& bucket, ACLOwner& owner);
  int set_buckets_enabled(std::vector<rgw_bucket>& buckets, bool enabled);
  int bucket_suspended(rgw_bucket& bucket, bool *suspended);

  /** Delete an object.*/
  int delete_obj(RGWObjectCtx& obj_ctx,
                         const RGWBucketInfo& bucket_owner,
                         const rgw_obj& src_obj,
                         int versioning_status,
                         uint16_t bilog_flags = 0,
                         const ceph::real_time& expiration_time = ceph::real_time(),
                         rgw_zone_set *zones_trace = nullptr);

  /** Delete a raw object.*/
  int delete_raw_obj(const rgw_raw_obj& obj);

  /* Delete a system object */
  virtual int delete_system_obj(rgw_raw_obj& src_obj, RGWObjVersionTracker *objv_tracker = NULL);

  /** Remove an object from the bucket index */
  int delete_obj_index(const rgw_obj& obj);

  /**
   * Get an attribute for a system object.
   * obj: the object to get attr
   * name: name of the attr to retrieve
   * dest: bufferlist to store the result in
   * Returns: 0 on success, -ERR# otherwise.
   */
  virtual int system_obj_get_attr(rgw_raw_obj& obj, const char *name, bufferlist& dest);

  int system_obj_set_attr(void *ctx, rgw_raw_obj& obj, const char *name, bufferlist& bl,
                          RGWObjVersionTracker *objv_tracker);
  virtual int system_obj_set_attrs(void *ctx, rgw_raw_obj& obj,
                                   map<string, bufferlist>& attrs,
                                   map<string, bufferlist>* rmattrs,
                                   RGWObjVersionTracker *objv_tracker);

  /**
   * Set an attr on an object.
   * bucket: name of the bucket holding the object
   * obj: name of the object to set the attr on
   * name: the attr to set
   * bl: the contents of the attr
   * Returns: 0 on success, -ERR# otherwise.
   */
  int set_attr(void *ctx, const RGWBucketInfo& bucket_info, rgw_obj& obj, const char *name, bufferlist& bl);

  int set_attrs(void *ctx, const RGWBucketInfo& bucket_info, rgw_obj& obj,
                        map<string, bufferlist>& attrs,
                        map<string, bufferlist>* rmattrs);

  int get_system_obj_state(RGWObjectCtx *rctx, rgw_raw_obj& obj, RGWRawObjState **state, RGWObjVersionTracker *objv_tracker);
  int get_obj_state(RGWObjectCtx *rctx, const RGWBucketInfo& bucket_info, const rgw_obj& obj, RGWObjState **state,
                    bool follow_olh, bool assume_noent = false);
  int get_obj_state(RGWObjectCtx *rctx, const RGWBucketInfo& bucket_info, const rgw_obj& obj, RGWObjState **state) {
    return get_obj_state(rctx, bucket_info, obj, state, true);
  }

  virtual int stat_system_obj(RGWObjectCtx& obj_ctx,
                              RGWRados::SystemObject::Read::GetObjState& state,
                              rgw_raw_obj& obj,
                              map<string, bufferlist> *attrs,
                              ceph::real_time *lastmod,
                              uint64_t *obj_size,
                              RGWObjVersionTracker *objv_tracker);

  virtual int get_system_obj(RGWObjectCtx& obj_ctx, RGWRados::SystemObject::Read::GetObjState& read_state,
                             RGWObjVersionTracker *objv_tracker, rgw_raw_obj& obj,
                             bufferlist& bl, off_t ofs, off_t end,
                             map<string, bufferlist> *attrs,
                             rgw_cache_entry_info *cache_info);

  virtual void register_chained_cache(RGWChainedCache *cache) {}
  virtual bool chain_cache_entry(list<rgw_cache_entry_info *>& cache_info_entries, RGWChainedCache::Entry *chained_entry) { return false; }

  int iterate_obj(RGWObjectCtx& ctx,
                  const RGWBucketInfo& bucket_info, const rgw_obj& obj,
                  off_t ofs, off_t end,
                  uint64_t max_chunk_size,
                  int (*iterate_obj_cb)(const RGWBucketInfo& bucket_info, const rgw_obj& obj, const rgw_raw_obj&, off_t, off_t, off_t, bool, RGWObjState *, void *),
                  void *arg);

  int flush_read_list(struct get_obj_data *d);

  int get_obj_iterate_cb(RGWObjectCtx *ctx, RGWObjState *astate,
                         const RGWBucketInfo& bucket_info, const rgw_obj& obj,
                         const rgw_raw_obj& read_obj,
                         off_t obj_ofs, off_t read_ofs, off_t len,
                         bool is_head_obj, void *arg);

  void get_obj_aio_completion_cb(librados::completion_t cb, void *arg);

  /**
   * a simple object read without keeping state
   */

  virtual int raw_obj_stat(rgw_raw_obj& obj, uint64_t *psize, ceph::real_time *pmtime, uint64_t *epoch,
                       map<string, bufferlist> *attrs, bufferlist *first_chunk,
                       RGWObjVersionTracker *objv_tracker);

  int obj_operate(const RGWBucketInfo& bucket_info, const rgw_obj& obj, librados::ObjectWriteOperation *op);
  int obj_operate(const RGWBucketInfo& bucket_info, const rgw_obj& obj, librados::ObjectReadOperation *op);

  int guard_reshard(BucketShard *bs, const rgw_obj& obj_instance, std::function<int(BucketShard *)> call);
  int block_while_resharding(RGWRados::BucketShard *bs, string *new_bucket_id);

  void bucket_index_guard_olh_op(RGWObjState& olh_state, librados::ObjectOperation& op);
  int olh_init_modification(const RGWBucketInfo& bucket_info, RGWObjState& state, const rgw_obj& olh_obj, string *op_tag);
  int olh_init_modification_impl(const RGWBucketInfo& bucket_info, RGWObjState& state, const rgw_obj& olh_obj, string *op_tag);
  int bucket_index_link_olh(const RGWBucketInfo& bucket_info, RGWObjState& olh_state,
                            const rgw_obj& obj_instance, bool delete_marker,
                            const string& op_tag, struct rgw_bucket_dir_entry_meta *meta,
                            uint64_t olh_epoch,
                            ceph::real_time unmod_since, bool high_precision_time, rgw_zone_set *zones_trace = nullptr);
  int bucket_index_unlink_instance(const RGWBucketInfo& bucket_info, const rgw_obj& obj_instance, const string& op_tag, const string& olh_tag, uint64_t olh_epoch, rgw_zone_set *zones_trace = nullptr);
  int bucket_index_read_olh_log(const RGWBucketInfo& bucket_info, RGWObjState& state, const rgw_obj& obj_instance, uint64_t ver_marker,
                                map<uint64_t, vector<rgw_bucket_olh_log_entry> > *log, bool *is_truncated);
  int bucket_index_trim_olh_log(const RGWBucketInfo& bucket_info, RGWObjState& obj_state, const rgw_obj& obj_instance, uint64_t ver);
  int bucket_index_clear_olh(const RGWBucketInfo& bucket_info, RGWObjState& state, const rgw_obj& obj_instance);
  int apply_olh_log(RGWObjectCtx& ctx, RGWObjState& obj_state, const RGWBucketInfo& bucket_info, const rgw_obj& obj,
                    bufferlist& obj_tag, map<uint64_t, vector<rgw_bucket_olh_log_entry> >& log,
                    uint64_t *plast_ver, rgw_zone_set *zones_trace = nullptr);
  int update_olh(RGWObjectCtx& obj_ctx, RGWObjState *state, const RGWBucketInfo& bucket_info, const rgw_obj& obj, rgw_zone_set *zones_trace = nullptr);
  int set_olh(RGWObjectCtx& obj_ctx, RGWBucketInfo& bucket_info, const rgw_obj& target_obj, bool delete_marker, rgw_bucket_dir_entry_meta *meta,
              uint64_t olh_epoch, ceph::real_time unmod_since, bool high_precision_time, rgw_zone_set *zones_trace = nullptr);
  int unlink_obj_instance(RGWObjectCtx& obj_ctx, RGWBucketInfo& bucket_info, const rgw_obj& target_obj,
                          uint64_t olh_epoch, rgw_zone_set *zones_trace = nullptr);

  void check_pending_olh_entries(map<string, bufferlist>& pending_entries, map<string, bufferlist> *rm_pending_entries);
  int remove_olh_pending_entries(const RGWBucketInfo& bucket_info, RGWObjState& state, const rgw_obj& olh_obj, map<string, bufferlist>& pending_attrs);
  int follow_olh(const RGWBucketInfo& bucket_info, RGWObjectCtx& ctx, RGWObjState *state, const rgw_obj& olh_obj, rgw_obj *target);
  int get_olh(const RGWBucketInfo& bucket_info, const rgw_obj& obj, RGWOLHInfo *olh);

  void gen_rand_obj_instance_name(rgw_obj *target);

  int omap_get_vals(rgw_raw_obj& obj, bufferlist& header, const std::string& marker, uint64_t count, std::map<string, bufferlist>& m);
  int omap_get_all(rgw_raw_obj& obj, bufferlist& header, std::map<string, bufferlist>& m);
  int omap_set(rgw_raw_obj& obj, const std::string& key, bufferlist& bl);
  int omap_set(rgw_raw_obj& obj, map<std::string, bufferlist>& m);
  int omap_del(rgw_raw_obj& obj, const std::string& key);
  int update_containers_stats(map<string, RGWBucketEnt>& m);
  int append_async(rgw_raw_obj& obj, size_t size, bufferlist& bl);

  int watch(const string& oid, uint64_t *watch_handle, librados::WatchCtx2 *ctx);
  int unwatch(uint64_t watch_handle);
  void add_watcher(int i);
  void remove_watcher(int i);
  virtual bool need_watch_notify() { return false; }
  int init_watch();
  void finalize_watch();
  int distribute(const string& key, bufferlist& bl);
  virtual int watch_cb(uint64_t notify_id,
		       uint64_t cookie,
		       uint64_t notifier_id,
		       bufferlist& bl) { return 0; }
  void pick_control_oid(const string& key, string& notify_oid);

  virtual void set_cache_enabled(bool state) {}

  void set_atomic(void *ctx, rgw_obj& obj) {
    RGWObjectCtx *rctx = static_cast<RGWObjectCtx *>(ctx);
    rctx->obj.set_atomic(obj);
  }
  void set_prefetch_data(void *ctx, rgw_obj& obj) {
    RGWObjectCtx *rctx = static_cast<RGWObjectCtx *>(ctx);
    rctx->obj.set_prefetch_data(obj);
  }
  void set_prefetch_data(void *ctx, rgw_raw_obj& obj) {
    RGWObjectCtx *rctx = static_cast<RGWObjectCtx *>(ctx);
    rctx->raw.set_prefetch_data(obj);
  }

  int decode_policy(bufferlist& bl, ACLOwner *owner);
  int get_bucket_stats(RGWBucketInfo& bucket_info, int shard_id, string *bucket_ver, string *master_ver,
      map<RGWObjCategory, RGWStorageStats>& stats, string *max_marker, bool* syncstopped = NULL);
  int get_bucket_stats_async(RGWBucketInfo& bucket_info, int shard_id, RGWGetBucketStats_CB *cb);
  int get_user_stats(const rgw_user& user, RGWStorageStats& stats);
  int get_user_stats_async(const rgw_user& user, RGWGetUserStats_CB *cb);
  void get_bucket_instance_obj(const rgw_bucket& bucket, rgw_raw_obj& obj);
  void get_bucket_meta_oid(const rgw_bucket& bucket, string& oid);

  int put_bucket_entrypoint_info(const string& tenant_name, const string& bucket_name, RGWBucketEntryPoint& entry_point,
                                 bool exclusive, RGWObjVersionTracker& objv_tracker, ceph::real_time mtime,
                                 map<string, bufferlist> *pattrs);
  int put_bucket_instance_info(RGWBucketInfo& info, bool exclusive, ceph::real_time mtime, map<string, bufferlist> *pattrs);
  int get_bucket_entrypoint_info(RGWObjectCtx& obj_ctx, const string& tenant_name, const string& bucket_name,
                                 RGWBucketEntryPoint& entry_point, RGWObjVersionTracker *objv_tracker,
                                 ceph::real_time *pmtime, map<string, bufferlist> *pattrs, rgw_cache_entry_info *cache_info = NULL);
  int get_bucket_instance_info(RGWObjectCtx& obj_ctx, const string& meta_key, RGWBucketInfo& info, ceph::real_time *pmtime, map<string, bufferlist> *pattrs);
  int get_bucket_instance_info(RGWObjectCtx& obj_ctx, const rgw_bucket& bucket, RGWBucketInfo& info, ceph::real_time *pmtime, map<string, bufferlist> *pattrs);
  int get_bucket_instance_from_oid(RGWObjectCtx& obj_ctx, const string& oid, RGWBucketInfo& info, ceph::real_time *pmtime, map<string, bufferlist> *pattrs,
                                   rgw_cache_entry_info *cache_info = NULL);

  int convert_old_bucket_info(RGWObjectCtx& obj_ctx, const string& tenant_name, const string& bucket_name);
  static void make_bucket_entry_name(const string& tenant_name, const string& bucket_name, string& bucket_entry);
  int get_bucket_info(RGWObjectCtx& obj_ctx,
                              const string& tenant_name, const string& bucket_name,
                              RGWBucketInfo& info,
                              ceph::real_time *pmtime, map<string, bufferlist> *pattrs = NULL);
  int put_linked_bucket_info(RGWBucketInfo& info, bool exclusive, ceph::real_time mtime, obj_version *pep_objv,
                                     map<string, bufferlist> *pattrs, bool create_entry_point);

  int cls_rgw_init_index(librados::IoCtx& io_ctx, librados::ObjectWriteOperation& op, string& oid);
  int cls_obj_prepare_op(BucketShard& bs, RGWModifyOp op, string& tag, rgw_obj& obj, uint16_t bilog_flags, rgw_zone_set *zones_trace = nullptr);
  int cls_obj_complete_op(BucketShard& bs, const rgw_obj& obj, RGWModifyOp op, string& tag, int64_t pool, uint64_t epoch,
                          rgw_bucket_dir_entry& ent, RGWObjCategory category, list<rgw_obj_index_key> *remove_objs, uint16_t bilog_flags, rgw_zone_set *zones_trace = nullptr);
  int cls_obj_complete_add(BucketShard& bs, const rgw_obj& obj, string& tag, int64_t pool, uint64_t epoch, rgw_bucket_dir_entry& ent,
                           RGWObjCategory category, list<rgw_obj_index_key> *remove_objs, uint16_t bilog_flags, rgw_zone_set *zones_trace = nullptr);
  int cls_obj_complete_del(BucketShard& bs, string& tag, int64_t pool, uint64_t epoch, rgw_obj& obj,
                           ceph::real_time& removed_mtime, list<rgw_obj_index_key> *remove_objs, uint16_t bilog_flags, rgw_zone_set *zones_trace = nullptr);
  int cls_obj_complete_cancel(BucketShard& bs, string& tag, rgw_obj& obj, uint16_t bilog_flags, rgw_zone_set *zones_trace = nullptr);
  int cls_obj_set_bucket_tag_timeout(RGWBucketInfo& bucket_info, uint64_t timeout);
  int cls_bucket_list(RGWBucketInfo& bucket_info, int shard_id, rgw_obj_index_key& start, const string& prefix,
                      uint32_t num_entries, bool list_versions, map<string, rgw_bucket_dir_entry>& m,
                      bool *is_truncated, rgw_obj_index_key *last_entry,
                      bool (*force_check_filter)(const string&  name) = NULL);
  int cls_bucket_head(const RGWBucketInfo& bucket_info, int shard_id, map<string, struct rgw_bucket_dir_header>& headers, map<int, string> *bucket_instance_ids = NULL);
  int cls_bucket_head_async(const RGWBucketInfo& bucket_info, int shard_id, RGWGetDirHeader_CB *ctx, int *num_aio);
  int list_bi_log_entries(RGWBucketInfo& bucket_info, int shard_id, string& marker, uint32_t max, std::list<rgw_bi_log_entry>& result, bool *truncated);
  int trim_bi_log_entries(RGWBucketInfo& bucket_info, int shard_id, string& marker, string& end_marker);
  int resync_bi_log_entries(RGWBucketInfo& bucket_info, int shard_id);
  int stop_bi_log_entries(RGWBucketInfo& bucket_info, int shard_id);
  int get_bi_log_status(RGWBucketInfo& bucket_info, int shard_id, map<int, string>& max_marker);

  int bi_get_instance(const RGWBucketInfo& bucket_info, rgw_obj& obj, rgw_bucket_dir_entry *dirent);
  int bi_get(rgw_bucket& bucket, rgw_obj& obj, BIIndexType index_type, rgw_cls_bi_entry *entry);
  void bi_put(librados::ObjectWriteOperation& op, BucketShard& bs, rgw_cls_bi_entry& entry);
  int bi_put(BucketShard& bs, rgw_cls_bi_entry& entry);
  int bi_put(rgw_bucket& bucket, rgw_obj& obj, rgw_cls_bi_entry& entry);
  int bi_list(rgw_bucket& bucket, int shard_id, const string& filter_obj, const string& marker, uint32_t max, list<rgw_cls_bi_entry> *entries, bool *is_truncated);
  int bi_list(BucketShard& bs, const string& filter_obj, const string& marker, uint32_t max, list<rgw_cls_bi_entry> *entries, bool *is_truncated);
  int bi_list(rgw_bucket& bucket, const string& obj_name, const string& marker, uint32_t max,
              list<rgw_cls_bi_entry> *entries, bool *is_truncated);
  int bi_remove(BucketShard& bs);

  int cls_obj_usage_log_add(const string& oid, rgw_usage_log_info& info);
  int cls_obj_usage_log_read(string& oid, string& user, uint64_t start_epoch, uint64_t end_epoch, uint32_t max_entries,
                             string& read_iter, map<rgw_user_bucket, rgw_usage_log_entry>& usage, bool *is_truncated);
  int cls_obj_usage_log_trim(string& oid, string& user, uint64_t start_epoch, uint64_t end_epoch);

  int key_to_shard_id(const string& key, int max_shards);
  void shard_name(const string& prefix, unsigned max_shards, const string& key, string& name, int *shard_id);
  void shard_name(const string& prefix, unsigned max_shards, const string& section, const string& key, string& name);
  void shard_name(const string& prefix, unsigned shard_id, string& name);
  int get_target_shard_id(const RGWBucketInfo& bucket_info, const string& obj_key, int *shard_id);
  void time_log_prepare_entry(cls_log_entry& entry, const ceph::real_time& ut, const string& section, const string& key, bufferlist& bl);
  int time_log_add_init(librados::IoCtx& io_ctx);
  int time_log_add(const string& oid, list<cls_log_entry>& entries,
		   librados::AioCompletion *completion, bool monotonic_inc = true);
  int time_log_add(const string& oid, const ceph::real_time& ut, const string& section, const string& key, bufferlist& bl);
  int time_log_list(const string& oid, const ceph::real_time& start_time, const ceph::real_time& end_time,
                    int max_entries, list<cls_log_entry>& entries,
		    const string& marker, string *out_marker, bool *truncated);
  int time_log_info(const string& oid, cls_log_header *header);
  int time_log_info_async(librados::IoCtx& io_ctx, const string& oid, cls_log_header *header, librados::AioCompletion *completion);
  int time_log_trim(const string& oid, const ceph::real_time& start_time, const ceph::real_time& end_time,
                    const string& from_marker, const string& to_marker,
                    librados::AioCompletion *completion = nullptr);

  string objexp_hint_get_shardname(int shard_num);
  int objexp_key_shard(const rgw_obj_index_key& key);
  void objexp_get_shard(int shard_num,
                        string& shard);                       /* out */
  int objexp_hint_add(const ceph::real_time& delete_at,
                      const string& tenant_name,
                      const string& bucket_name,
                      const string& bucket_id,
                      const rgw_obj_index_key& obj_key);
  int objexp_hint_list(const string& oid,
                       const ceph::real_time& start_time,
                       const ceph::real_time& end_time,
                       const int max_entries,
                       const string& marker,
                       list<cls_timeindex_entry>& entries, /* out */
                       string *out_marker,                 /* out */
                       bool *truncated);                   /* out */
  int objexp_hint_parse(cls_timeindex_entry &ti_entry,
                        objexp_hint_entry& hint_entry);    /* out */
  int objexp_hint_trim(const string& oid,
                       const ceph::real_time& start_time,
                       const ceph::real_time& end_time,
                       const string& from_marker = std::string(),
                       const string& to_marker   = std::string());

  int lock_exclusive(rgw_pool& pool, const string& oid, ceph::timespan& duration, string& zone_id, string& owner_id);
  int unlock(rgw_pool& pool, const string& oid, string& zone_id, string& owner_id);

  void update_gc_chain(rgw_obj& head_obj, RGWObjManifest& manifest, cls_rgw_obj_chain *chain);
  int send_chain_to_gc(cls_rgw_obj_chain& chain, const string& tag, bool sync);
  int gc_operate(string& oid, librados::ObjectWriteOperation *op);
  int gc_aio_operate(string& oid, librados::ObjectWriteOperation *op);
  int gc_operate(string& oid, librados::ObjectReadOperation *op, bufferlist *pbl);

  int list_gc_objs(int *index, string& marker, uint32_t max, bool expired_only, std::list<cls_rgw_gc_obj_info>& result, bool *truncated);
  int process_gc();
  int process_expire_objects();
  int defer_gc(void *ctx, const RGWBucketInfo& bucket_info, const rgw_obj& obj);

  int process_lc();
  int list_lc_progress(const string& marker, uint32_t max_entries, map<string, int> *progress_map);
  
  int bucket_check_index(RGWBucketInfo& bucket_info,
                         map<RGWObjCategory, RGWStorageStats> *existing_stats,
                         map<RGWObjCategory, RGWStorageStats> *calculated_stats);
  int bucket_rebuild_index(RGWBucketInfo& bucket_info);
  int bucket_set_reshard(RGWBucketInfo& bucket_info, const cls_rgw_bucket_instance_entry& entry);
  int remove_objs_from_index(RGWBucketInfo& bucket_info, list<rgw_obj_index_key>& oid_list);
  int move_rados_obj(librados::IoCtx& src_ioctx,
		     const string& src_oid, const string& src_locator,
	             librados::IoCtx& dst_ioctx,
		     const string& dst_oid, const string& dst_locator);
  int fix_head_obj_locator(const RGWBucketInfo& bucket_info, bool copy_obj, bool remove_bad, rgw_obj_key& key);
  int fix_tail_obj_locator(const RGWBucketInfo& bucket_info, rgw_obj_key& key, bool fix, bool *need_fix);

  int cls_user_get_header(const string& user_id, cls_user_header *header);
  int cls_user_get_header_async(const string& user_id, RGWGetUserHeader_CB *ctx);
  int cls_user_sync_bucket_stats(rgw_raw_obj& user_obj, const RGWBucketInfo& bucket_info);
  int cls_user_list_buckets(rgw_raw_obj& obj,
                            const string& in_marker,
                            const string& end_marker,
                            int max_entries,
                            list<cls_user_bucket_entry>& entries,
                            string *out_marker,
                            bool *truncated);
  int cls_user_add_bucket(rgw_raw_obj& obj, const cls_user_bucket_entry& entry);
  int cls_user_update_buckets(rgw_raw_obj& obj, list<cls_user_bucket_entry>& entries, bool add);
  int cls_user_complete_stats_sync(rgw_raw_obj& obj);
  int complete_sync_user_stats(const rgw_user& user_id);
  int cls_user_add_bucket(rgw_raw_obj& obj, list<cls_user_bucket_entry>& entries);
  int cls_user_remove_bucket(rgw_raw_obj& obj, const cls_user_bucket& bucket);
  int cls_user_get_bucket_stats(const rgw_bucket& bucket, cls_user_bucket_entry& entry);

  int check_quota(const rgw_user& bucket_owner, rgw_bucket& bucket,
                  RGWQuotaInfo& user_quota, RGWQuotaInfo& bucket_quota, uint64_t obj_size);

  int check_bucket_shards(const RGWBucketInfo& bucket_info, const rgw_bucket& bucket,
			  RGWQuotaInfo& bucket_quota);

  int add_bucket_to_reshard(const RGWBucketInfo& bucket_info, uint32_t new_num_shards);

  uint64_t instance_id();
  const string& zone_name() {
    return get_zone_params().get_name();
  }
  const string& zone_id() {
    return get_zone_params().get_id();
  }
  string unique_id(uint64_t unique_num) {
    char buf[32];
    snprintf(buf, sizeof(buf), ".%llu.%llu", (unsigned long long)instance_id(), (unsigned long long)unique_num);
    string s = get_zone_params().get_id() + buf;
    return s;
  }

  void init_unique_trans_id_deps() {
    char buf[16 + 2 + 1]; /* uint64_t needs 16, 2 hyphens add further 2 */

    snprintf(buf, sizeof(buf), "-%llx-", (unsigned long long)instance_id());
    url_encode(string(buf) + get_zone_params().get_name(), trans_id_suffix);
  }

  /* In order to preserve compability with Swift API, transaction ID
   * should contain at least 32 characters satisfying following spec:
   *  - first 21 chars must be in range [0-9a-f]. Swift uses this
   *    space for storing fragment of UUID obtained through a call to
   *    uuid4() function of Python's uuid module;
   *  - char no. 22 must be a hyphen;
   *  - at least 10 next characters constitute hex-formatted timestamp
   *    padded with zeroes if necessary. All bytes must be in [0-9a-f]
   *    range;
   *  - last, optional part of transaction ID is any url-encoded string
   *    without restriction on length. */
  string unique_trans_id(const uint64_t unique_num) {
    char buf[41]; /* 2 + 21 + 1 + 16 (timestamp can consume up to 16) + 1 */
    time_t timestamp = time(NULL);

    snprintf(buf, sizeof(buf), "tx%021llx-%010llx",
             (unsigned long long)unique_num,
             (unsigned long long)timestamp);

    return string(buf) + trans_id_suffix;
  }

  void get_log_pool(rgw_pool& pool) {
    pool = get_zone_params().log_pool;
  }

  bool need_to_log_data() {
    return get_zone().log_data;
  }

  bool need_to_log_metadata() {
    return is_meta_master() &&
      (get_zonegroup().zones.size() > 1 || current_period.is_multi_zonegroups_with_zones());
  }

  librados::Rados* get_rados_handle();

  int delete_raw_obj_aio(const rgw_raw_obj& obj, list<librados::AioCompletion *>& handles);
  int delete_obj_aio(const rgw_obj& obj, RGWBucketInfo& info, RGWObjState *astate,
                     list<librados::AioCompletion *>& handles, bool keep_index_consistent);
 private:
  /**
   * This is a helper method, it generates a list of bucket index objects with the given
   * bucket base oid and number of shards.
   *
   * bucket_oid_base [in] - base name of the bucket index object;
   * num_shards [in] - number of bucket index object shards.
   * bucket_objs [out] - filled by this method, a list of bucket index objects.
   */
  void get_bucket_index_objects(const string& bucket_oid_base, uint32_t num_shards,
      map<int, string>& bucket_objs, int shard_id = -1);

  /**
   * Get the bucket index object with the given base bucket index object and object key,
   * and the number of bucket index shards.
   *
   * bucket_oid_base [in] - bucket object base name.
   * obj_key [in] - object key.
   * num_shards [in] - number of bucket index shards.
   * hash_type [in] - type of hash to find the shard ID.
   * bucket_obj [out] - the bucket index object for the given object.
   *
   * Return 0 on success, a failure code otherwise.
   */
  int get_bucket_index_object(const string& bucket_oid_base, const string& obj_key,
      uint32_t num_shards, RGWBucketInfo::BIShardsHashType hash_type, string *bucket_obj, int *shard);

  void get_bucket_index_object(const string& bucket_oid_base, uint32_t num_shards,
                               int shard_id, string *bucket_obj);

  /**
   * Check the actual on-disk state of the object specified
   * by list_state, and fill in the time and size of object.
   * Then append any changes to suggested_updates for
   * the rgw class' dir_suggest_changes function.
   *
   * Note that this can maul list_state; don't use it afterwards. Also
   * it expects object to already be filled in from list_state; it only
   * sets the size and mtime.
   *
   * Returns 0 on success, -ENOENT if the object doesn't exist on disk,
   * and -errno on other failures. (-ENOENT is not a failure, and it
   * will encode that info as a suggested update.)
   */
  int check_disk_state(librados::IoCtx io_ctx,
                       const RGWBucketInfo& bucket_info,
                       rgw_bucket_dir_entry& list_state,
                       rgw_bucket_dir_entry& object,
                       bufferlist& suggested_updates);

  /**
   * Init pool iteration
   * pool: pool to use for the ctx initialization
   * ctx: context object to use for the iteration
   * Returns: 0 on success, -ERR# otherwise.
   */
  int pool_iterate_begin(const rgw_pool& pool, RGWPoolIterCtx& ctx);

  /**
   * Init pool iteration
   * pool: pool to use
   * cursor: position to start iteration
   * ctx: context object to use for the iteration
   * Returns: 0 on success, -ERR# otherwise.
   */
  int pool_iterate_begin(const rgw_pool& pool, const string& cursor, RGWPoolIterCtx& ctx);

  /**
   * Get pool iteration position
   * ctx: context object to use for the iteration
   * Returns: string representation of position
   */
  string pool_iterate_get_cursor(RGWPoolIterCtx& ctx);

  /**
   * Iterate over pool return object names, use optional filter
   * ctx: iteration context, initialized with pool_iterate_begin()
   * num: max number of objects to return
   * objs: a vector that the results will append into
   * is_truncated: if not NULL, will hold true iff iteration is complete
   * filter: if not NULL, will be used to filter returned objects
   * Returns: 0 on success, -ERR# otherwise.
   */
  int pool_iterate(RGWPoolIterCtx& ctx, uint32_t num, vector<rgw_bucket_dir_entry>& objs,
                   bool *is_truncated, RGWAccessListFilter *filter);

  uint64_t next_bucket_id();
};

class RGWStoreManager {
public:
  RGWStoreManager() {}
  static RGWRados *get_storage(CephContext *cct, bool use_gc_thread, bool use_lc_thread, bool quota_threads, bool run_sync_thread, bool run_reshard_thread) {
    RGWRados *store = init_storage_provider(cct, use_gc_thread, use_lc_thread, quota_threads, run_sync_thread,
					    run_reshard_thread);
    return store;
  }
  static RGWRados *get_raw_storage(CephContext *cct) {
    RGWRados *store = init_raw_storage_provider(cct);
    return store;
  }
  static RGWRados *init_storage_provider(CephContext *cct, bool use_gc_thread, bool use_lc_thread, bool quota_threads, bool run_sync_thread, bool run_reshard_thread);
  static RGWRados *init_raw_storage_provider(CephContext *cct);
  static void close_storage(RGWRados *store);

};

template <class T>
class RGWChainedCacheImpl : public RGWChainedCache {
  RWLock lock;

  map<string, T> entries;

public:
  RGWChainedCacheImpl() : lock("RGWChainedCacheImpl::lock") {}

  void init(RGWRados *store) {
    store->register_chained_cache(this);
  }

  bool find(const string& key, T *entry) {
    RWLock::RLocker rl(lock);
    typename map<string, T>::iterator iter = entries.find(key);
    if (iter == entries.end()) {
      return false;
    }

    *entry = iter->second;
    return true;
  }

  bool put(RGWRados *store, const string& key, T *entry, list<rgw_cache_entry_info *>& cache_info_entries) {
    Entry chain_entry(this, key, entry);

    /* we need the store cache to call us under its lock to maintain lock ordering */
    return store->chain_cache_entry(cache_info_entries, &chain_entry);
  }

  void chain_cb(const string& key, void *data) override {
    T *entry = static_cast<T *>(data);
    RWLock::WLocker wl(lock);
    entries[key] = *entry;
  }

  void invalidate(const string& key) override {
    RWLock::WLocker wl(lock);
    entries.erase(key);
  }

  void invalidate_all() override {
    RWLock::WLocker wl(lock);
    entries.clear();
  }
}; /* RGWChainedCacheImpl */

/**
 * Base of PUT operation.
 * Allow to create chained data transformers like compresors and encryptors.
 */
class RGWPutObjDataProcessor
{
public:
  RGWPutObjDataProcessor(){}
  virtual ~RGWPutObjDataProcessor(){}
  virtual int handle_data(bufferlist& bl, off_t ofs, void **phandle, rgw_raw_obj *pobj, bool *again) = 0;
  virtual int throttle_data(void *handle, const rgw_raw_obj& obj, uint64_t size, bool need_to_wait) = 0;
}; /* RGWPutObjDataProcessor */


class RGWPutObjProcessor : public RGWPutObjDataProcessor
{
protected:
  RGWRados *store;
  RGWObjectCtx& obj_ctx;
  bool is_complete;
  RGWBucketInfo bucket_info;
  bool canceled;

  virtual int do_complete(size_t accounted_size, const string& etag,
                          ceph::real_time *mtime, ceph::real_time set_mtime,
                          map<string, bufferlist>& attrs, ceph::real_time delete_at,
                          const char *if_match, const char *if_nomatch, const string *user_data,
                          rgw_zone_set* zones_trace = nullptr) = 0;

public:
  RGWPutObjProcessor(RGWObjectCtx& _obj_ctx, RGWBucketInfo& _bi) : store(NULL), 
                                                                   obj_ctx(_obj_ctx), 
                                                                   is_complete(false), 
                                                                   bucket_info(_bi), 
                                                                   canceled(false) {}
  ~RGWPutObjProcessor() override {}
  virtual int prepare(RGWRados *_store, string *oid_rand) {
    store = _store;
    return 0;
  }

  int complete(size_t accounted_size, const string& etag, 
               ceph::real_time *mtime, ceph::real_time set_mtime,
               map<string, bufferlist>& attrs, ceph::real_time delete_at,
               const char *if_match = NULL, const char *if_nomatch = NULL, const string *user_data = nullptr,
               rgw_zone_set *zones_trace = nullptr);

  CephContext *ctx();

  bool is_canceled() { return canceled; }
}; /* RGWPutObjProcessor */

struct put_obj_aio_info {
  void *handle;
  rgw_raw_obj obj;
  uint64_t size;
};

#define RGW_PUT_OBJ_MIN_WINDOW_SIZE_DEFAULT (16 * 1024 * 1024)

class RGWPutObjProcessor_Aio : public RGWPutObjProcessor
{
  list<struct put_obj_aio_info> pending;
  uint64_t window_size{RGW_PUT_OBJ_MIN_WINDOW_SIZE_DEFAULT};
  uint64_t pending_size{0};

  struct put_obj_aio_info pop_pending();
  int wait_pending_front();
  bool pending_has_completed();

  rgw_raw_obj last_written_obj;

protected:
  uint64_t obj_len{0};

  set<rgw_raw_obj> written_objs;
  rgw_obj head_obj;

  void add_written_obj(const rgw_raw_obj& obj) {
    written_objs.insert(obj);
  }

  int drain_pending();
  int handle_obj_data(rgw_raw_obj& obj, bufferlist& bl, off_t ofs, off_t abs_ofs, void **phandle, bool exclusive);

public:
  int prepare(RGWRados *store, string *oid_rand) override;
  int throttle_data(void *handle, const rgw_raw_obj& obj, uint64_t size, bool need_to_wait) override;

  RGWPutObjProcessor_Aio(RGWObjectCtx& obj_ctx, RGWBucketInfo& bucket_info) : RGWPutObjProcessor(obj_ctx, bucket_info) {}
  ~RGWPutObjProcessor_Aio() override;
}; /* RGWPutObjProcessor_Aio */

class RGWPutObjProcessor_Atomic : public RGWPutObjProcessor_Aio
{
  bufferlist first_chunk;
  uint64_t part_size;
  off_t cur_part_ofs;
  off_t next_part_ofs;
  int cur_part_id;
  off_t data_ofs;

  bufferlist pending_data_bl;
  uint64_t max_chunk_size;

  bool versioned_object;
  uint64_t olh_epoch;
  string version_id;

protected:
  rgw_bucket bucket;
  string obj_str;

  string unique_tag;

  rgw_raw_obj cur_obj;
  RGWObjManifest manifest;
  RGWObjManifest::generator manifest_gen;

  int write_data(bufferlist& bl, off_t ofs, void **phandle, rgw_raw_obj *pobj, bool exclusive);
  int do_complete(size_t accounted_size, const string& etag,
                  ceph::real_time *mtime, ceph::real_time set_mtime,
                  map<string, bufferlist>& attrs, ceph::real_time delete_at,
                  const char *if_match, const char *if_nomatch, const string *user_data, rgw_zone_set *zones_trace) override;

  int prepare_next_part(off_t ofs);
  int complete_parts();
  int complete_writing_data();

  int prepare_init(RGWRados *store, string *oid_rand);

public:
  ~RGWPutObjProcessor_Atomic() override {}
  RGWPutObjProcessor_Atomic(RGWObjectCtx& obj_ctx, RGWBucketInfo& bucket_info,
                            rgw_bucket& _b, const string& _o, uint64_t _p, const string& _t, bool versioned) :
                                RGWPutObjProcessor_Aio(obj_ctx, bucket_info),
                                part_size(_p),
                                cur_part_ofs(0),
                                next_part_ofs(_p),
                                cur_part_id(0),
                                data_ofs(0),
                                max_chunk_size(0),
                                versioned_object(versioned),
                                olh_epoch(0),
                                bucket(_b),
                                obj_str(_o),
                                unique_tag(_t) {}
  int prepare(RGWRados *store, string *oid_rand) override;
  virtual bool immutable_head() { return false; }
  int handle_data(bufferlist& bl, off_t ofs, void **phandle, rgw_raw_obj *pobj, bool *again) override;

  void set_olh_epoch(uint64_t epoch) {
    olh_epoch = epoch;
  }

  void set_version_id(const string& vid) {
    version_id = vid;
  }
}; /* RGWPutObjProcessor_Atomic */

#define MP_META_SUFFIX ".meta"

class RGWMPObj {
  string oid;
  string prefix;
  string meta;
  string upload_id;
public:
  RGWMPObj() {}
  RGWMPObj(const string& _oid, const string& _upload_id) {
    init(_oid, _upload_id, _upload_id);
  }
  void init(const string& _oid, const string& _upload_id) {
    init(_oid, _upload_id, _upload_id);
  }
  void init(const string& _oid, const string& _upload_id, const string& part_unique_str) {
    if (_oid.empty()) {
      clear();
      return;
    }
    oid = _oid;
    upload_id = _upload_id;
    prefix = oid + ".";
    meta = prefix + upload_id + MP_META_SUFFIX;
    prefix.append(part_unique_str);
  }
  string& get_meta() { return meta; }
  string get_part(int num) {
    char buf[16];
    snprintf(buf, 16, ".%d", num);
    string s = prefix;
    s.append(buf);
    return s;
  }
  string get_part(string& part) {
    string s = prefix;
    s.append(".");
    s.append(part);
    return s;
  }
  string& get_upload_id() {
    return upload_id;
  }
  string& get_key() {
    return oid;
  }
  bool from_meta(string& meta) {
    int end_pos = meta.rfind('.'); // search for ".meta"
    if (end_pos < 0)
      return false;
    int mid_pos = meta.rfind('.', end_pos - 1); // <key>.<upload_id>
    if (mid_pos < 0)
      return false;
    oid = meta.substr(0, mid_pos);
    upload_id = meta.substr(mid_pos + 1, end_pos - mid_pos - 1);
    init(oid, upload_id, upload_id);
    return true;
  }
  void clear() {
    oid = "";
    prefix = "";
    meta = "";
    upload_id = "";
  }
};

class RGWPutObjProcessor_Multipart : public RGWPutObjProcessor_Atomic
{
  string part_num;
  RGWMPObj mp;
  req_state *s;
  string upload_id;

protected:
  int prepare(RGWRados *store, string *oid_rand);
  int do_complete(size_t accounted_size, const string& etag,
                  ceph::real_time *mtime, ceph::real_time set_mtime,
                  map<string, bufferlist>& attrs, ceph::real_time delete_at,
                  const char *if_match, const char *if_nomatch, const string *user_data,
                  rgw_zone_set *zones_trace) override;
public:
  bool immutable_head() { return true; }
  RGWPutObjProcessor_Multipart(RGWObjectCtx& obj_ctx, RGWBucketInfo& bucket_info, uint64_t _p, req_state *_s) :
                   RGWPutObjProcessor_Atomic(obj_ctx, bucket_info, _s->bucket, _s->object.name, _p, _s->req_id, false), s(_s) {}
  void get_mp(RGWMPObj** _mp);
}; /* RGWPutObjProcessor_Multipart */

class RGWRadosThread {
  class Worker : public Thread {
    CephContext *cct;
    RGWRadosThread *processor;
    Mutex lock;
    Cond cond;

    void wait() {
      Mutex::Locker l(lock);
      cond.Wait(lock);
    };

    void wait_interval(const utime_t& wait_time) {
      Mutex::Locker l(lock);
      cond.WaitInterval(lock, wait_time);
    }

  public:
    Worker(CephContext *_cct, RGWRadosThread *_p) : cct(_cct), processor(_p), lock("RGWRadosThread::Worker") {}
    void *entry() override;
    void signal() {
      Mutex::Locker l(lock);
      cond.Signal();
    }
  };

  Worker *worker;

protected:
  CephContext *cct;
  RGWRados *store;

  std::atomic<bool> down_flag = { false };

  string thread_name;

  virtual uint64_t interval_msec() = 0;
  virtual void stop_process() {}
public:
  RGWRadosThread(RGWRados *_store, const string& thread_name = "radosgw") 
    : worker(NULL), cct(_store->ctx()), store(_store), thread_name(thread_name) {}
  virtual ~RGWRadosThread() {
    stop();
  }

  virtual int init() { return 0; }
  virtual int process() = 0;

  bool going_down() { return down_flag; }

  void start();
  void stop();

  void signal() {
    if (worker) {
      worker->signal();
    }
  }
};

#endif<|MERGE_RESOLUTION|>--- conflicted
+++ resolved
@@ -2815,20 +2815,13 @@
         const string *user_data;
         rgw_zone_set *zones_trace;
         bool modify_tail;
-<<<<<<< HEAD
-        bool accounted_entry;        
-=======
+        bool accounted_entry;
         bool completeMultipart;
->>>>>>> a0c921c8
 
         MetaParams() : mtime(NULL), rmattrs(NULL), data(NULL), manifest(NULL), ptag(NULL),
                  remove_objs(NULL), category(RGW_OBJ_CATEGORY_MAIN), flags(0),
                  if_match(NULL), if_nomatch(NULL), olh_epoch(0), canceled(false), user_data(nullptr), zones_trace(nullptr),
-<<<<<<< HEAD
-                 modify_tail(false), accounted_entry(true) {}
-=======
-                 modify_tail(false),  completeMultipart(false) {}
->>>>>>> a0c921c8
+                 modify_tail(false),  completeMultipart(false), accounted_entry(true) {}
       } meta;
 
       explicit Write(RGWRados::Object *_target) : target(_target) {}
