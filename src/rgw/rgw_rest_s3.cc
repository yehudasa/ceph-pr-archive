--- conflicted
+++ resolved
@@ -3031,15 +3031,10 @@
 
 RGWOp *RGWHandler_REST_Bucket_S3::op_get()
 {
-<<<<<<< HEAD
-  if (s->info.args.sub_resource_exists("logging"))
-    return new RGWGetBL_ObjStore_S3;
-=======
   if (s->info.args.sub_resource_exists("logging")) {
     s->resource = RGW_RESOURCE_CATEGORY_BUCKET_LOGGING_STATUS;
-    return new RGWGetBucketLogging_ObjStore_S3;
-  }
->>>>>>> b8e7d660
+    return new RGWGetBL_ObjStore_S3;
+  }
 
   if (s->info.args.sub_resource_exists("location")) {
     s->resource = RGW_RESOURCE_CATEGORY_BUCKET_LOCATION;
@@ -3100,18 +3095,12 @@
 
 RGWOp *RGWHandler_REST_Bucket_S3::op_put()
 {
-<<<<<<< HEAD
-  if (s->info.args.sub_resource_exists("logging"))
-    return new RGWPutBL_ObjStore_S3;
-  if (s->info.args.sub_resource_exists("versioning"))
-=======
   if (s->info.args.sub_resource_exists("logging")) {
     s->resource = RGW_RESOURCE_CATEGORY_BUCKET_LOGGING_STATUS;
-    return NULL;
+    return new RGWPutBL_ObjStore_S3;
   }
   if (s->info.args.sub_resource_exists("versioning")) {
     s->resource = RGW_RESOURCE_CATEGORY_BUCKET_VERSIONING;
->>>>>>> b8e7d660
     return new RGWSetBucketVersioning_ObjStore_S3;
   }
   if (s->info.args.sub_resource_exists("website")) {
