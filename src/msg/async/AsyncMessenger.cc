// -*- mode:C++; tab-width:8; c-basic-offset:2; indent-tabs-mode:t -*-
// vim: ts=8 sw=2 smarttab
/*
 * Ceph - scalable distributed file system
 *
 * Copyright (C) 2014 UnitedStack <haomai@unitedstack.com>
 *
 * Author: Haomai Wang <haomaiwang@gmail.com>
 *
 * This is free software; you can redistribute it and/or
 * modify it under the terms of the GNU Lesser General Public
 * License version 2.1, as published by the Free Software
 * Foundation.  See file COPYING.
 *
 */

#include "acconfig.h"

#include <iostream>
#include <fstream>

#include "AsyncMessenger.h"

#include "common/config.h"
#include "common/Timer.h"
#include "common/errno.h"

#include "messages/MOSDOp.h"
#include "messages/MOSDOpReply.h"
#include "common/EventTrace.h"

#define dout_subsys ceph_subsys_ms
#undef dout_prefix
#define dout_prefix _prefix(_dout, this)
static ostream& _prefix(std::ostream *_dout, AsyncMessenger *m) {
  return *_dout << "-- " << m->get_myaddrs() << " ";
}

static ostream& _prefix(std::ostream *_dout, Processor *p) {
  return *_dout << " Processor -- ";
}


/*******************
 * Processor
 */

class Processor::C_processor_accept : public EventCallback {
  Processor *pro;

 public:
  explicit C_processor_accept(Processor *p): pro(p) {}
  void do_request(uint64_t id) override {
    pro->accept();
  }
};

Processor::Processor(AsyncMessenger *r, Worker *w, CephContext *c)
  : msgr(r), net(c), worker(w),
    listen_handler(new C_processor_accept(this)) {}

int Processor::bind(const entity_addrvec_t &bind_addrs,
		    const set<int>& avoid_ports,
		    entity_addrvec_t* bound_addrs)
{
  const auto& conf = msgr->cct->_conf;
  // bind to socket(s)
  ldout(msgr->cct, 10) << __func__ << " " << bind_addrs << dendl;

  SocketOptions opts;
  opts.nodelay = msgr->cct->_conf->ms_tcp_nodelay;
  opts.rcbuf_size = msgr->cct->_conf->ms_tcp_rcvbuf;

  listen_sockets.resize(bind_addrs.v.size());
  *bound_addrs = bind_addrs;

  for (unsigned k = 0; k < bind_addrs.v.size(); ++k) {
    auto& listen_addr = bound_addrs->v[k];

    /* bind to port */
    int r = -1;

    for (int i = 0; i < conf->ms_bind_retry_count; i++) {
      if (i > 0) {
	lderr(msgr->cct) << __func__ << " was unable to bind. Trying again in "
			 << conf->ms_bind_retry_delay << " seconds " << dendl;
	sleep(conf->ms_bind_retry_delay);
      }

      if (listen_addr.get_port()) {
	worker->center.submit_to(worker->center.get_id(),
				 [this, k, &listen_addr, &opts, &r]() {
	    r = worker->listen(listen_addr, opts, &listen_sockets[k]);
	  }, false);
	if (r < 0) {
	  lderr(msgr->cct) << __func__ << " unable to bind to " << listen_addr
			   << ": " << cpp_strerror(r) << dendl;
	  continue;
	}
      } else {
	// try a range of ports
	for (int port = msgr->cct->_conf->ms_bind_port_min;
	     port <= msgr->cct->_conf->ms_bind_port_max;
	     port++) {
	  if (avoid_ports.count(port))
	    continue;

	  listen_addr.set_port(port);
	  worker->center.submit_to(worker->center.get_id(),
				   [this, k, &listen_addr, &opts, &r]() {
	      r = worker->listen(listen_addr, opts, &listen_sockets[k]);
	    }, false);
	  if (r == 0)
	    break;
	}
	if (r < 0) {
	  lderr(msgr->cct) << __func__ << " unable to bind to " << listen_addr
			   << " on any port in range "
			   << msgr->cct->_conf->ms_bind_port_min
			   << "-" << msgr->cct->_conf->ms_bind_port_max << ": "
			   << cpp_strerror(r) << dendl;
	  listen_addr.set_port(0); // Clear port before retry, otherwise we shall fail again.
	  continue;
	}
	ldout(msgr->cct, 10) << __func__ << " bound on random port "
			     << listen_addr << dendl;
      }
      if (r == 0) {
	break;
      }
    }

    // It seems that binding completely failed, return with that exit status
    if (r < 0) {
      lderr(msgr->cct) << __func__ << " was unable to bind after "
		       << conf->ms_bind_retry_count
		       << " attempts: " << cpp_strerror(r) << dendl;
      for (unsigned j = 0; j < k; ++j) {
	// clean up previous bind
	listen_sockets[j].abort_accept();
      }
      return r;
    }
  }

  ldout(msgr->cct, 10) << __func__ << " bound to " << *bound_addrs << dendl;
  return 0;
}

void Processor::start()
{
  ldout(msgr->cct, 1) << __func__ << dendl;

  // start thread
<<<<<<< HEAD
  if (listen_socket) {
    if (listen_socket.fd() == -1) {
      ldout(msgr->cct, 1) << __func__ << " Erro: processor restart after listen_socket.fd closed. " << this << dendl;
      return;
    }
    worker->center.submit_to(worker->center.get_id(), [this]() {
      worker->center.create_file_event(listen_socket.fd(), EVENT_READABLE, listen_handler); }, false);
  }
=======
  worker->center.submit_to(worker->center.get_id(), [this]() {
      for (auto& l : listen_sockets) {
	if (l) {
	  worker->center.create_file_event(l.fd(), EVENT_READABLE,
					   listen_handler); }
      }
    }, false);
>>>>>>> b1dca00f
}

void Processor::accept()
{
  SocketOptions opts;
  opts.nodelay = msgr->cct->_conf->ms_tcp_nodelay;
  opts.rcbuf_size = msgr->cct->_conf->ms_tcp_rcvbuf;
  opts.priority = msgr->get_socket_priority();

  for (auto& listen_socket : listen_sockets) {
    ldout(msgr->cct, 10) << __func__ << " listen_fd=" << listen_socket.fd()
			 << dendl;
    unsigned accept_error_num = 0;

    while (true) {
      entity_addr_t addr;
      ConnectedSocket cli_socket;
      Worker *w = worker;
      if (!msgr->get_stack()->support_local_listen_table())
	w = msgr->get_stack()->get_worker();
      else
	++w->references;
      int r = listen_socket.accept(&cli_socket, opts, &addr, w);
      if (r == 0) {
	ldout(msgr->cct, 10) << __func__ << " accepted incoming on sd "
			     << cli_socket.fd() << dendl;

	msgr->add_accept(w, std::move(cli_socket), addr);
	accept_error_num = 0;
	continue;
      } else {
	if (r == -EINTR) {
	  continue;
	} else if (r == -EAGAIN) {
	  break;
	} else if (r == -EMFILE || r == -ENFILE) {
	  lderr(msgr->cct) << __func__ << " open file descriptions limit reached sd = " << listen_socket.fd()
			   << " errno " << r << " " << cpp_strerror(r) << dendl;
	  if (++accept_error_num > msgr->cct->_conf->ms_max_accept_failures) {
	    lderr(msgr->cct) << "Proccessor accept has encountered enough error numbers, just do ceph_abort()." << dendl;
	    ceph_abort();
	  }
	  continue;
	} else if (r == -ECONNABORTED) {
	  ldout(msgr->cct, 0) << __func__ << " it was closed because of rst arrived sd = " << listen_socket.fd()
			      << " errno " << r << " " << cpp_strerror(r) << dendl;
	  continue;
	} else {
	  lderr(msgr->cct) << __func__ << " no incoming connection?"
			   << " errno " << r << " " << cpp_strerror(r) << dendl;
	  if (++accept_error_num > msgr->cct->_conf->ms_max_accept_failures) {
	    lderr(msgr->cct) << "Proccessor accept has encountered enough error numbers, just do ceph_abort()." << dendl;
	    ceph_abort();
	  }
	  continue;
	}
      }
    }
  }
}

void Processor::stop()
{
  ldout(msgr->cct,10) << __func__ << dendl;

  worker->center.submit_to(worker->center.get_id(), [this]() {
      for (auto& listen_socket : listen_sockets) {
	if (listen_socket) {
	  worker->center.delete_file_event(listen_socket.fd(), EVENT_READABLE);
	  listen_socket.abort_accept();
	}
      }
    }, false);
}


struct StackSingleton {
  CephContext *cct;
  std::shared_ptr<NetworkStack> stack;

  explicit StackSingleton(CephContext *c): cct(c) {}
  void ready(std::string &type) {
    if (!stack)
      stack = NetworkStack::create(cct, type);
  }
  ~StackSingleton() {
    stack->stop();
  }
};


class C_handle_reap : public EventCallback {
  AsyncMessenger *msgr;

  public:
  explicit C_handle_reap(AsyncMessenger *m): msgr(m) {}
  void do_request(uint64_t id) override {
    // judge whether is a time event
    msgr->reap_dead();
  }
};

/*******************
 * AsyncMessenger
 */

AsyncMessenger::AsyncMessenger(CephContext *cct, entity_name_t name,
                               const std::string &type, string mname, uint64_t _nonce)
  : SimplePolicyMessenger(cct, name,mname, _nonce),
    dispatch_queue(cct, this, mname),
    lock("AsyncMessenger::lock"),
    nonce(_nonce), need_addr(true), did_bind(false),
    global_seq(0), deleted_lock("AsyncMessenger::deleted_lock"),
    cluster_protocol(0), stopped(true)
{
  std::string transport_type = "posix";
  if (type.find("rdma") != std::string::npos)
    transport_type = "rdma";
  else if (type.find("dpdk") != std::string::npos)
    transport_type = "dpdk";

  auto single = &cct->lookup_or_create_singleton_object<StackSingleton>(
    "AsyncMessenger::NetworkStack::" + transport_type, true, cct);
  single->ready(transport_type);
  stack = single->stack.get();
  stack->start();
  local_worker = stack->get_worker();
  local_connection = new AsyncConnection(cct, this, &dispatch_queue,
					 local_worker, true, true);
  init_local_connection();
  reap_handler = new C_handle_reap(this);
  unsigned processor_num = 1;
  if (stack->support_local_listen_table())
    processor_num = stack->get_num_worker();
  for (unsigned i = 0; i < processor_num; ++i)
    processors.push_back(new Processor(this, stack->get_worker(i), cct));
}

/**
 * Destroy the AsyncMessenger. Pretty simple since all the work is done
 * elsewhere.
 */
AsyncMessenger::~AsyncMessenger()
{
  delete reap_handler;
  ceph_assert(!did_bind); // either we didn't bind or we shut down the Processor
  local_connection->mark_down();
  for (auto &&p : processors)
    delete p;
}

void AsyncMessenger::ready()
{
  ldout(cct,10) << __func__ << " " << get_myaddrs() << dendl;

  stack->ready();
  if (pending_bind) {
    int err = bindv(pending_bind_addrs);
    if (err) {
      lderr(cct) << __func__ << " postponed bind failed" << dendl;
      ceph_abort();
    }
  }

  Mutex::Locker l(lock);
  for (auto &&p : processors)
    p->start();
  dispatch_queue.start();
}

int AsyncMessenger::shutdown()
{
  ldout(cct,10) << __func__ << " " << get_myaddrs() << dendl;

  // done!  clean up.
  for (auto &&p : processors)
    p->stop();
  mark_down_all();
  // break ref cycles on the loopback connection
  local_connection->set_priv(NULL);
  did_bind = false;
  lock.Lock();
  stop_cond.Signal();
  stopped = true;
  lock.Unlock();
  stack->drain();
  return 0;
}

int AsyncMessenger::bind(const entity_addr_t &bind_addr)
{
  ldout(cct,10) << __func__ << " " << bind_addr << dendl;
  // old bind() can take entity_addr_t(). new bindv() can take a
  // 0.0.0.0-like address but needs type and family to be set.
  auto a = bind_addr;
  if (a == entity_addr_t()) {
    a.set_type(entity_addr_t::TYPE_LEGACY);
    if (cct->_conf->ms_bind_ipv6) {
      a.set_family(AF_INET6);
    } else {
      a.set_family(AF_INET);
    }
  }
  return bindv(entity_addrvec_t(a));
}

int AsyncMessenger::bindv(const entity_addrvec_t &bind_addrs)
{
  lock.Lock();

  if (!pending_bind && started) {
    ldout(cct,10) << __func__ << " already started" << dendl;
    lock.Unlock();
    return -1;
  }

  ldout(cct,10) << __func__ << " " << bind_addrs << dendl;

  if (!stack->is_ready()) {
    ldout(cct, 10) << __func__ << " Network Stack is not ready for bind yet - postponed" << dendl;
    pending_bind_addrs = bind_addrs;
    pending_bind = true;
    lock.Unlock();
    return 0;
  }

  lock.Unlock();

  // bind to a socket
  set<int> avoid_ports;
  entity_addrvec_t bound_addrs;
  unsigned i = 0;
  for (auto &&p : processors) {
    int r = p->bind(bind_addrs, avoid_ports, &bound_addrs);
    if (r) {
      // Note: this is related to local tcp listen table problem.
      // Posix(default kernel implementation) backend shares listen table
      // in the kernel, so all threads can use the same listen table naturally
      // and only one thread need to bind. But other backends(like dpdk) uses local
      // listen table, we need to bind/listen tcp port for each worker. So if the
      // first worker failed to bind, it could be think the normal error then handle
      // it, like port is used case. But if the first worker successfully to bind
      // but the second worker failed, it's not expected and we need to assert
      // here
      ceph_assert(i == 0);
      return r;
    }
    ++i;
  }
  _finish_bind(bind_addrs, bound_addrs);
  return 0;
}

int AsyncMessenger::rebind(const set<int>& avoid_ports)
{
  ldout(cct,1) << __func__ << " rebind avoid " << avoid_ports << dendl;
  ceph_assert(did_bind);

  for (auto &&p : processors)
    p->stop();
  mark_down_all();

  // adjust the nonce; we want our entity_addr_t to be truly unique.
  nonce += 1000000;
  ldout(cct, 10) << __func__ << " new nonce " << nonce
		 << " and addr " << get_myaddrs() << dendl;

  entity_addrvec_t bound_addrs;
  entity_addrvec_t bind_addrs = get_myaddrs();
  set<int> new_avoid(avoid_ports);
  for (auto& a : bind_addrs.v) {
    new_avoid.insert(a.get_port());
    a.set_port(0);
  }
  ldout(cct, 10) << __func__ << " will try " << bind_addrs
		 << " and avoid ports " << new_avoid << dendl;
  unsigned i = 0;
  for (auto &&p : processors) {
    int r = p->bind(bind_addrs, avoid_ports, &bound_addrs);
    if (r) {
      ceph_assert(i == 0);
      return r;
    }
    ++i;
  }
  _finish_bind(bind_addrs, bound_addrs);
  for (auto &&p : processors) {
    p->start();
  }
  return 0;
}

int AsyncMessenger::client_bind(const entity_addr_t &bind_addr)
{
  if (!cct->_conf->ms_bind_before_connect)
    return 0;
  Mutex::Locker l(lock);
  if (did_bind) {
    ceph_assert(my_addrs->legacy_addr() == bind_addr);
    return 0;
  }
  if (started) {
    ldout(cct, 10) << __func__ << " already started" << dendl;
    return -1;
  }
  ldout(cct, 10) << __func__ << " " << bind_addr << dendl;

  set_myaddrs(entity_addrvec_t(bind_addr));
  return 0;
}

void AsyncMessenger::_finish_bind(const entity_addrvec_t& bind_addrs,
				  const entity_addrvec_t& listen_addrs)
{
  set_myaddrs(bind_addrs);
  for (auto& a : bind_addrs.v) {
    if (!a.is_blank_ip()) {
      learned_addr(a);
    }
  }

  if (get_myaddrs().front().get_port() == 0) {
    set_myaddrs(listen_addrs);
  }
  entity_addrvec_t newaddrs = *my_addrs;
  for (auto& a : newaddrs.v) {
    a.set_nonce(nonce);
  }
  set_myaddrs(newaddrs);

  init_local_connection();

  ldout(cct,1) << __func__ << " bind my_addrs is " << get_myaddrs() << dendl;
  did_bind = true;
}

int AsyncMessenger::start()
{
  lock.Lock();
  ldout(cct,1) << __func__ << " start" << dendl;

  // register at least one entity, first!
  ceph_assert(my_name.type() >= 0);

  ceph_assert(!started);
  started = true;
  stopped = false;

  if (!did_bind) {
    entity_addrvec_t newaddrs = *my_addrs;
    for (auto& a : newaddrs.v) {
      a.nonce = nonce;
    }
    set_myaddrs(newaddrs);
    _init_local_connection();
  }

  lock.Unlock();
  return 0;
}

void AsyncMessenger::wait()
{
  lock.Lock();
  if (!started) {
    lock.Unlock();
    return;
  }
  if (!stopped)
    stop_cond.Wait(lock);

  lock.Unlock();

  dispatch_queue.shutdown();
  if (dispatch_queue.is_started()) {
    ldout(cct, 10) << __func__ << ": waiting for dispatch queue" << dendl;
    dispatch_queue.wait();
    dispatch_queue.discard_local();
    ldout(cct, 10) << __func__ << ": dispatch queue is stopped" << dendl;
  }

  // close all connections
  shutdown_connections(false);
  stack->drain();

  ldout(cct, 10) << __func__ << ": done." << dendl;
  ldout(cct, 1) << __func__ << " complete." << dendl;
  started = false;
}

void AsyncMessenger::add_accept(Worker *w, ConnectedSocket cli_socket, entity_addr_t &addr)
{
  lock.Lock();
  AsyncConnectionRef conn = new AsyncConnection(cct, this, &dispatch_queue, w,
						addr.is_msgr2(), false);
  conn->accept(std::move(cli_socket), addr);
  accepting_conns.insert(conn);
  lock.Unlock();
}

AsyncConnectionRef AsyncMessenger::create_connect(
  const entity_addrvec_t& addrs, int type)
{
  ceph_assert(lock.is_locked());
  ceph_assert(addrs != *my_addrs);

  ldout(cct, 10) << __func__ << " " << addrs
      << ", creating connection and registering" << dendl;

  // here is where we decide which of the addrs to connect to.  always prefer
  // the first one, if we support it.
  entity_addr_t target;
  for (auto& a : addrs.v) {
    if (!a.is_msgr2() && !a.is_legacy()) {
      continue;
    }
    // FIXME: for ipv4 vs ipv6, check whether local host can handle ipv6 before
    // trying it?  for now, just pick whichever is listed first.
    target = a;
  }

  // create connection
  Worker *w = stack->get_worker();
  AsyncConnectionRef conn = new AsyncConnection(cct, this, &dispatch_queue, w,
						target.is_msgr2(), false);
  conn->connect(addrs, type, target);
  ceph_assert(!conns.count(addrs));
  conns[addrs] = conn;
  w->get_perf_counter()->inc(l_msgr_active_connections);

  return conn;
}

ConnectionRef AsyncMessenger::connect_to(int type, const entity_addrvec_t& addrs)
{
  Mutex::Locker l(lock);
  if (*my_addrs == addrs) {
    // local
    return local_connection;
  }

  AsyncConnectionRef conn = _lookup_conn(addrs);
  if (conn) {
    ldout(cct, 10) << __func__ << " " << addrs << " existing " << conn << dendl;
  } else {
    conn = create_connect(addrs, type);
    ldout(cct, 10) << __func__ << " " << addrs << " new " << conn << dendl;
  }

  return conn;
}

ConnectionRef AsyncMessenger::get_loopback_connection()
{
  return local_connection;
}

int AsyncMessenger::_send_to(Message *m, int type, const entity_addrvec_t& addrs)
{
  FUNCTRACE(cct);
  ceph_assert(m);

  if (m->get_type() == CEPH_MSG_OSD_OP)
    OID_EVENT_TRACE(((MOSDOp *)m)->get_oid().name.c_str(), "SEND_MSG_OSD_OP");
  else if (m->get_type() == CEPH_MSG_OSD_OPREPLY)
    OID_EVENT_TRACE(((MOSDOpReply *)m)->get_oid().name.c_str(), "SEND_MSG_OSD_OP_REPLY");

  ldout(cct, 1) << __func__ << "--> " << ceph_entity_type_name(type) << " "
      << addrs << " -- " << *m << " -- ?+"
      << m->get_data().length() << " " << m << dendl;

  if (addrs.empty()) {
    ldout(cct,0) << __func__ <<  " message " << *m
        << " with empty dest " << addrs << dendl;
    m->put();
    return -EINVAL;
  }

  AsyncConnectionRef conn = _lookup_conn(addrs);
  submit_message(m, conn, addrs, type);
  return 0;
}

void AsyncMessenger::submit_message(Message *m, AsyncConnectionRef con,
                                    const entity_addrvec_t& dest_addrs,
				    int dest_type)
{
  if (cct->_conf->ms_dump_on_send) {
    m->encode(-1, MSG_CRC_ALL);
    ldout(cct, 0) << __func__ << " submit_message " << *m << "\n";
    m->get_payload().hexdump(*_dout);
    if (m->get_data().length() > 0) {
      *_dout << " data:\n";
      m->get_data().hexdump(*_dout);
    }
    *_dout << dendl;
    m->clear_payload();
  }

  // existing connection?
  if (con) {
    con->send_message(m);
    return ;
  }

  // local?
  if (*my_addrs == dest_addrs) {
    // local
    local_connection->send_message(m);
    return ;
  }

  // remote, no existing connection.
  const Policy& policy = get_policy(dest_type);
  if (policy.server) {
    ldout(cct, 20) << __func__ << " " << *m << " remote, " << dest_addrs
        << ", lossy server for target type "
        << ceph_entity_type_name(dest_type) << ", no session, dropping." << dendl;
    m->put();
  } else {
    ldout(cct,20) << __func__ << " " << *m << " remote, " << dest_addrs
		  << ", new connection." << dendl;
    con = create_connect(dest_addrs, dest_type);
    con->send_message(m);
  }
}

/**
 * If my_addr doesn't have an IP set, this function
 * will fill it in from the passed addr. Otherwise it does nothing and returns.
 */
bool AsyncMessenger::set_addr_unknowns(const entity_addrvec_t &addrs)
{
  bool ret = false;
  Mutex::Locker l(lock);

  entity_addrvec_t newaddrs = *my_addrs;
  for (auto& a : newaddrs.v) {
    if (a.is_blank_ip()) {
      int port = a.get_port();
      for (auto& b : addrs.v) {
	if (a.get_type() == b.get_type() &&
	    a.get_family() == b.get_family()) {
	  ldout(cct,1) << __func__ << " assuming my addr " << a
		       << " matches provided addr " << b << dendl;
	  a = b;
	  a.set_port(port);
	  ret = true;
	  break;
	}
      }
    }
  }
  set_myaddrs(newaddrs);
  if (ret) {
    _init_local_connection();
  }
  return ret;
}

void AsyncMessenger::set_addrs(const entity_addrvec_t &addrs)
{
  Mutex::Locker l(lock);
  auto t = addrs;
  for (auto& a : t.v) {
    a.set_nonce(nonce);
  }
  set_myaddrs(t);
  _init_local_connection();
}

void AsyncMessenger::shutdown_connections(bool queue_reset)
{
  ldout(cct,1) << __func__ << " " << dendl;
  lock.Lock();
  for (set<AsyncConnectionRef>::iterator q = accepting_conns.begin();
       q != accepting_conns.end(); ++q) {
    AsyncConnectionRef p = *q;
    ldout(cct, 5) << __func__ << " accepting_conn " << p.get() << dendl;
    p->stop(queue_reset);
  }
  accepting_conns.clear();

  while (!conns.empty()) {
    auto it = conns.begin();
    AsyncConnectionRef p = it->second;
    ldout(cct, 5) << __func__ << " mark down " << it->first << " " << p << dendl;
    conns.erase(it);
    p->get_perf_counter()->dec(l_msgr_active_connections);
    p->stop(queue_reset);
  }

  {
    Mutex::Locker l(deleted_lock);
    while (!deleted_conns.empty()) {
      set<AsyncConnectionRef>::iterator it = deleted_conns.begin();
      AsyncConnectionRef p = *it;
      ldout(cct, 5) << __func__ << " delete " << p << dendl;
      deleted_conns.erase(it);
    }
  }
  lock.Unlock();
}

void AsyncMessenger::mark_down_addrs(const entity_addrvec_t& addrs)
{
  lock.Lock();
  AsyncConnectionRef p = _lookup_conn(addrs);
  if (p) {
    ldout(cct, 1) << __func__ << " " << addrs << " -- " << p << dendl;
    p->stop(true);
  } else {
    ldout(cct, 1) << __func__ << " " << addrs << " -- connection dne" << dendl;
  }
  lock.Unlock();
}

int AsyncMessenger::get_proto_version(int peer_type, bool connect) const
{
  int my_type = my_name.type();

  // set reply protocol version
  if (peer_type == my_type) {
    // internal
    return cluster_protocol;
  } else {
    // public
    switch (connect ? peer_type : my_type) {
      case CEPH_ENTITY_TYPE_OSD: return CEPH_OSDC_PROTOCOL;
      case CEPH_ENTITY_TYPE_MDS: return CEPH_MDSC_PROTOCOL;
      case CEPH_ENTITY_TYPE_MON: return CEPH_MONC_PROTOCOL;
    }
  }
  return 0;
}

void AsyncMessenger::learned_addr(const entity_addr_t &peer_addr_for_me)
{
  // be careful here: multiple threads may block here, and readers of
  // my_addr do NOT hold any lock.

  // this always goes from true -> false under the protection of the
  // mutex.  if it is already false, we need not retake the mutex at
  // all.
  if (!need_addr)
    return ;
  lock.Lock();
  if (need_addr) {
    need_addr = false;
    if (my_addrs->empty()) {
      auto a = peer_addr_for_me;
      a.set_nonce(nonce);
      set_myaddrs(entity_addrvec_t(a));
      ldout(cct,10) << __func__ << " had no addrs" << dendl;
    } else {
      // fix all addrs of the same family, regardless of type (msgr2 vs legacy)
      entity_addrvec_t newaddrs = *my_addrs;
      for (auto& a : newaddrs.v) {
	if (a.get_family() == peer_addr_for_me.get_family()) {
	  entity_addr_t t = peer_addr_for_me;
	  t.set_type(a.get_type());
	  t.set_port(a.get_port());
	  t.set_nonce(a.get_nonce());
	  ldout(cct,10) << __func__ << " " << a << " -> " << t << dendl;
	  a = t;
	}
      }
      set_myaddrs(newaddrs);
    }
    ldout(cct, 1) << __func__ << " learned my addr " << *my_addrs
		  << " (peer_addr_for_me " << peer_addr_for_me << ")" << dendl;
    _init_local_connection();
  }
  lock.Unlock();
}

int AsyncMessenger::reap_dead()
{
  ldout(cct, 1) << __func__ << " start" << dendl;
  int num = 0;

  Mutex::Locker l1(lock);
  Mutex::Locker l2(deleted_lock);

  while (!deleted_conns.empty()) {
    auto it = deleted_conns.begin();
    AsyncConnectionRef p = *it;
    ldout(cct, 5) << __func__ << " delete " << p << dendl;
    auto conns_it = conns.find(p->peer_addrs);
    if (conns_it != conns.end() && conns_it->second == p)
      conns.erase(conns_it);
    accepting_conns.erase(p);
    deleted_conns.erase(it);
    ++num;
  }

  return num;
}<|MERGE_RESOLUTION|>--- conflicted
+++ resolved
@@ -152,24 +152,17 @@
   ldout(msgr->cct, 1) << __func__ << dendl;
 
   // start thread
-<<<<<<< HEAD
-  if (listen_socket) {
-    if (listen_socket.fd() == -1) {
-      ldout(msgr->cct, 1) << __func__ << " Erro: processor restart after listen_socket.fd closed. " << this << dendl;
-      return;
-    }
-    worker->center.submit_to(worker->center.get_id(), [this]() {
-      worker->center.create_file_event(listen_socket.fd(), EVENT_READABLE, listen_handler); }, false);
-  }
-=======
   worker->center.submit_to(worker->center.get_id(), [this]() {
       for (auto& l : listen_sockets) {
-	if (l) {
+	if (l) {   
+     if (l.fd() == -1) {
+       ldout(msgr->cct, 1) << __func__ << " Erro: processor restart after listen_socket.fd closed. " << this << dendl;
+       return;
+     }
 	  worker->center.create_file_event(l.fd(), EVENT_READABLE,
 					   listen_handler); }
       }
     }, false);
->>>>>>> b1dca00f
 }
 
 void Processor::accept()
